--- conflicted
+++ resolved
@@ -109,18 +109,6 @@
         return ['/openmp']
     elif sys.platform == "darwin" and ('icc' in compiler or 'icl' in compiler):
         return ['-openmp']
-<<<<<<< HEAD
-    return ['-fopenmp']
-
-
-OPENMP_EXTENSIONS = [
-    "sklearn._fast_gradient_boosting._gradient_boosting",
-    "sklearn._fast_gradient_boosting.splitting",
-    "sklearn._fast_gradient_boosting.binning",
-    "sklearn._fast_gradient_boosting.predictor",
-    "sklearn._fast_gradient_boosting.loss",
-]
-=======
     elif sys.platform == "darwin" and 'openmp' in os.getenv('CPPFLAGS', ''):
         # -fopenmp can't be passed as compile flag when using Apple-clang.
         # OpenMP support has to be enabled during preprocessing.
@@ -137,8 +125,13 @@
     return ['-fopenmp']
 
 
-OPENMP_EXTENSIONS = []
->>>>>>> c2d56a6c
+OPENMP_EXTENSIONS = [
+    "sklearn._fast_gradient_boosting._gradient_boosting",
+    "sklearn._fast_gradient_boosting.splitting",
+    "sklearn._fast_gradient_boosting.binning",
+    "sklearn._fast_gradient_boosting.predictor",
+    "sklearn._fast_gradient_boosting.loss",
+]
 
 
 # custom build_ext command to set OpenMP compile flags depending on os and
@@ -157,10 +150,6 @@
         openmp_flag = get_openmp_flag(compiler)
 
         for e in self.extensions:
-<<<<<<< HEAD
-            print(e.name)
-=======
->>>>>>> c2d56a6c
             if e.name in OPENMP_EXTENSIONS:
                 e.extra_compile_args += openmp_flag
                 e.extra_link_args += openmp_flag
@@ -169,10 +158,7 @@
 
 
 cmdclass = {'clean': CleanCommand, 'build_ext': build_ext_subclass}
-<<<<<<< HEAD
-=======
-
->>>>>>> c2d56a6c
+
 
 # Optional wheelhouse-uploader features
 # To automate release of binary packages for scikit-learn we need a tool
