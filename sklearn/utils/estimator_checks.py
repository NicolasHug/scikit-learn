--- conflicted
+++ resolved
@@ -898,13 +898,8 @@
 
 
 @ignore_warnings(category=FutureWarning)
-<<<<<<< HEAD
-def check_sample_weights_invariance(name, estimator_orig, strict_mode=True):
-    # check that the estimators yield same results for
-=======
-def check_sample_weights_invariance(name, estimator_orig, kind="ones"):
+def check_sample_weights_invariance(name, estimator_orig, kind="ones", strict_mode=True):
     # For kind="ones" check that the estimators yield same results for
->>>>>>> 895f20d2
     # unit weights and no weights
     # For kind="zeros" check that setting sample_weight to 0 is equivalent
     # to removing corresponding samples.
@@ -1299,13 +1294,8 @@
 
 
 @ignore_warnings(category=FutureWarning)
-<<<<<<< HEAD
 def check_transformers_unfitted(name, transformer, strict_mode=True):
-    X, y = _boston_subset()
-=======
-def check_transformers_unfitted(name, transformer):
     X, y = _regression_dataset()
->>>>>>> 895f20d2
 
     transformer = clone(transformer)
     with assert_raises((AttributeError, ValueError), msg="The unfitted "
@@ -2262,13 +2252,9 @@
 
 
 @ignore_warnings(category=FutureWarning)
-<<<<<<< HEAD
 def check_regressors_int(name, regressor_orig, strict_mode=True):
     X, _ = _boston_subset()
-=======
-def check_regressors_int(name, regressor_orig):
     X, _ = _regression_dataset()
->>>>>>> 895f20d2
     X = _pairwise_estimator_convert_X(X[:50], regressor_orig)
     rnd = np.random.RandomState(0)
     y = rnd.randint(3, size=X.shape[0])
@@ -2296,13 +2282,8 @@
 
 @ignore_warnings(category=FutureWarning)
 def check_regressors_train(name, regressor_orig, readonly_memmap=False,
-<<<<<<< HEAD
                            X_dtype=np.float64, strict_mode=True):
-    X, y = _boston_subset()
-=======
-                           X_dtype=np.float64):
     X, y = _regression_dataset()
->>>>>>> 895f20d2
     X = X.astype(X_dtype)
     X = _pairwise_estimator_convert_X(X, regressor_orig)
     y = scale(y)  # X is already scaled
@@ -2480,17 +2461,8 @@
 
 
 @ignore_warnings(category=FutureWarning)
-<<<<<<< HEAD
 def check_estimators_overwrite_params(name, estimator_orig, strict_mode=True):
-    if estimator_orig._get_tags()['binary_only']:
-        n_centers = 2
-    else:
-        n_centers = 3
-    X, y = make_blobs(random_state=0, n_samples=21, centers=n_centers)
-=======
-def check_estimators_overwrite_params(name, estimator_orig):
     X, y = make_blobs(random_state=0, n_samples=21)
->>>>>>> 895f20d2
     # some want non-negative input
     X -= X.min()
     X = _pairwise_estimator_convert_X(X, estimator_orig, kernel=rbf_kernel)
@@ -2594,13 +2566,8 @@
 
 
 @ignore_warnings(category=FutureWarning)
-<<<<<<< HEAD
 def check_regressor_data_not_an_array(name, estimator_orig, strict_mode=True):
-    X, y = _boston_subset(n_samples=50)
-=======
-def check_regressor_data_not_an_array(name, estimator_orig):
     X, y = _regression_dataset()
->>>>>>> 895f20d2
     X = _pairwise_estimator_convert_X(X, estimator_orig)
     y = _enforce_estimator_tags_y(estimator_orig, y)
     for obj_type in ["NotAnArray", "PandasDataframe"]:
