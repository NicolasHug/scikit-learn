"""Tests for input validation functions"""

import warnings
import os

from tempfile import NamedTemporaryFile
from itertools import product

import pytest
from pytest import importorskip
import numpy as np
import scipy.sparse as sp

from sklearn.utils._testing import assert_raises
from sklearn.utils._testing import assert_raises_regex
from sklearn.utils._testing import assert_no_warnings
from sklearn.utils._testing import assert_warns_message
from sklearn.utils._testing import assert_warns
from sklearn.utils._testing import ignore_warnings
from sklearn.utils._testing import SkipTest
from sklearn.utils._testing import assert_array_equal
from sklearn.utils._testing import assert_allclose_dense_sparse
from sklearn.utils._testing import assert_allclose
from sklearn.utils import as_float_array, check_array, check_symmetric
from sklearn.utils import check_X_y
from sklearn.utils import deprecated
from sklearn.utils._mocking import MockDataFrame
from sklearn.utils.estimator_checks import _NotAnArray
from sklearn.random_projection import _sparse_random_matrix
from sklearn.linear_model import ARDRegression
from sklearn.neighbors import KNeighborsClassifier
from sklearn.ensemble import RandomForestRegressor
from sklearn.svm import SVR
from sklearn.datasets import make_blobs
from sklearn.utils.validation import (
    has_fit_parameter,
    check_is_fitted,
    check_consistent_length,
    assert_all_finite,
    check_memory,
    check_non_negative,
    _num_samples,
    check_scalar,
    _check_psd_eigenvalues,
    _deprecate_positional_args,
    _check_sample_weight,
    _allclose_dense_sparse,
    FLOAT_DTYPES)

import sklearn

from sklearn.exceptions import NotFittedError, PositiveSpectrumWarning
from sklearn.exceptions import DataConversionWarning

from sklearn.utils._testing import assert_raise_message
from sklearn.utils._testing import TempMemmap


def test_as_float_array():
    # Test function for as_float_array
    X = np.ones((3, 10), dtype=np.int32)
    X = X + np.arange(10, dtype=np.int32)
    X2 = as_float_array(X, copy=False)
    assert X2.dtype == np.float32
    # Another test
    X = X.astype(np.int64)
    X2 = as_float_array(X, copy=True)
    # Checking that the array wasn't overwritten
    assert as_float_array(X, False) is not X
    assert X2.dtype == np.float64
    # Test int dtypes <= 32bit
    tested_dtypes = [np.bool,
                     np.int8, np.int16, np.int32,
                     np.uint8, np.uint16, np.uint32]
    for dtype in tested_dtypes:
        X = X.astype(dtype)
        X2 = as_float_array(X)
        assert X2.dtype == np.float32

    # Test object dtype
    X = X.astype(object)
    X2 = as_float_array(X, copy=True)
    assert X2.dtype == np.float64

    # Here, X is of the right type, it shouldn't be modified
    X = np.ones((3, 2), dtype=np.float32)
    assert as_float_array(X, copy=False) is X
    # Test that if X is fortran ordered it stays
    X = np.asfortranarray(X)
    assert np.isfortran(as_float_array(X, copy=True))

    # Test the copy parameter with some matrices
    matrices = [
        np.matrix(np.arange(5)),
        sp.csc_matrix(np.arange(5)).toarray(),
        _sparse_random_matrix(10, 10, density=0.10).toarray()
    ]
    for M in matrices:
        N = as_float_array(M, copy=True)
        N[0, 0] = np.nan
        assert not np.isnan(M).any()


@pytest.mark.parametrize(
    "X",
    [(np.random.random((10, 2))),
     (sp.rand(10, 2).tocsr())])
def test_as_float_array_nan(X):
    X[5, 0] = np.nan
    X[6, 1] = np.nan
    X_converted = as_float_array(X, force_all_finite='allow-nan')
    assert_allclose_dense_sparse(X_converted, X)


def test_np_matrix():
    # Confirm that input validation code does not return np.matrix
    X = np.arange(12).reshape(3, 4)

    assert not isinstance(as_float_array(X), np.matrix)
    assert not isinstance(as_float_array(np.matrix(X)), np.matrix)
    assert not isinstance(as_float_array(sp.csc_matrix(X)), np.matrix)


def test_memmap():
    # Confirm that input validation code doesn't copy memory mapped arrays

    asflt = lambda x: as_float_array(x, copy=False)

    with NamedTemporaryFile(prefix='sklearn-test') as tmp:
        M = np.memmap(tmp, shape=(10, 10), dtype=np.float32)
        M[:] = 0

        for f in (check_array, np.asarray, asflt):
            X = f(M)
            X[:] = 1
            assert_array_equal(X.ravel(), M.ravel())
            X[:] = 0


def test_ordering():
    # Check that ordering is enforced correctly by validation utilities.
    # We need to check each validation utility, because a 'copy' without
    # 'order=K' will kill the ordering.
    X = np.ones((10, 5))
    for A in X, X.T:
        for copy in (True, False):
            B = check_array(A, order='C', copy=copy)
            assert B.flags['C_CONTIGUOUS']
            B = check_array(A, order='F', copy=copy)
            assert B.flags['F_CONTIGUOUS']
            if copy:
                assert A is not B

    X = sp.csr_matrix(X)
    X.data = X.data[::-1]
    assert not X.data.flags['C_CONTIGUOUS']


@pytest.mark.parametrize(
    "value, force_all_finite",
    [(np.inf, False), (np.nan, 'allow-nan'), (np.nan, False)]
)
@pytest.mark.parametrize(
    "retype",
    [np.asarray, sp.csr_matrix]
)
def test_check_array_force_all_finite_valid(value, force_all_finite, retype):
    X = retype(np.arange(4).reshape(2, 2).astype(np.float))
    X[0, 0] = value
    X_checked = check_array(X, force_all_finite=force_all_finite,
                            accept_sparse=True)
    assert_allclose_dense_sparse(X, X_checked)


@pytest.mark.parametrize(
    "value, force_all_finite, match_msg",
    [(np.inf, True, 'Input contains NaN, infinity'),
     (np.inf, 'allow-nan', 'Input contains infinity'),
     (np.nan, True, 'Input contains NaN, infinity'),
     (np.nan, 'allow-inf', 'force_all_finite should be a bool or "allow-nan"'),
     (np.nan, 1, 'Input contains NaN, infinity')]
)
@pytest.mark.parametrize(
    "retype",
    [np.asarray, sp.csr_matrix]
)
def test_check_array_force_all_finiteinvalid(value, force_all_finite,
                                             match_msg, retype):
    X = retype(np.arange(4).reshape(2, 2).astype(np.float))
    X[0, 0] = value
    with pytest.raises(ValueError, match=match_msg):
        check_array(X, force_all_finite=force_all_finite,
                    accept_sparse=True)


def test_check_array_force_all_finite_object():
    X = np.array([['a', 'b', np.nan]], dtype=object).T

    X_checked = check_array(X, dtype=None, force_all_finite='allow-nan')
    assert X is X_checked

    X_checked = check_array(X, dtype=None, force_all_finite=False)
    assert X is X_checked

    with pytest.raises(ValueError, match='Input contains NaN'):
        check_array(X, dtype=None, force_all_finite=True)


@pytest.mark.parametrize(
    "X, err_msg",
    [(np.array([[1, np.nan]]),
      "Input contains NaN, infinity or a value too large for.*int"),
     (np.array([[1, np.nan]]),
      "Input contains NaN, infinity or a value too large for.*int"),
     (np.array([[1, np.inf]]),
      "Input contains NaN, infinity or a value too large for.*int"),
     (np.array([[1, np.nan]], dtype=np.object),
      "cannot convert float NaN to integer")]
)
@pytest.mark.parametrize("force_all_finite", [True, False])
def test_check_array_force_all_finite_object_unsafe_casting(
        X, err_msg, force_all_finite):
    # casting a float array containing NaN or inf to int dtype should
    # raise an error irrespective of the force_all_finite parameter.
    with pytest.raises(ValueError, match=err_msg):
        check_array(X, dtype=np.int, force_all_finite=force_all_finite)


@ignore_warnings
def test_check_array():
    # accept_sparse == False
    # raise error on sparse inputs
    X = [[1, 2], [3, 4]]
    X_csr = sp.csr_matrix(X)
    assert_raises(TypeError, check_array, X_csr)
    # ensure_2d=False
    X_array = check_array([0, 1, 2], ensure_2d=False)
    assert X_array.ndim == 1
    # ensure_2d=True with 1d array
    assert_raise_message(ValueError, 'Expected 2D array, got 1D array instead',
                         check_array, [0, 1, 2], ensure_2d=True)
    # ensure_2d=True with scalar array
    assert_raise_message(ValueError,
                         'Expected 2D array, got scalar array instead',
                         check_array, 10, ensure_2d=True)
    # don't allow ndim > 3
    X_ndim = np.arange(8).reshape(2, 2, 2)
    assert_raises(ValueError, check_array, X_ndim)
    check_array(X_ndim, allow_nd=True)  # doesn't raise

    # dtype and order enforcement.
    X_C = np.arange(4).reshape(2, 2).copy("C")
    X_F = X_C.copy("F")
    X_int = X_C.astype(np.int)
    X_float = X_C.astype(np.float)
    Xs = [X_C, X_F, X_int, X_float]
    dtypes = [np.int32, np.int, np.float, np.float32, None, np.bool, object]
    orders = ['C', 'F', None]
    copys = [True, False]

    for X, dtype, order, copy in product(Xs, dtypes, orders, copys):
        X_checked = check_array(X, dtype=dtype, order=order, copy=copy)
        if dtype is not None:
            assert X_checked.dtype == dtype
        else:
            assert X_checked.dtype == X.dtype
        if order == 'C':
            assert X_checked.flags['C_CONTIGUOUS']
            assert not X_checked.flags['F_CONTIGUOUS']
        elif order == 'F':
            assert X_checked.flags['F_CONTIGUOUS']
            assert not X_checked.flags['C_CONTIGUOUS']
        if copy:
            assert X is not X_checked
        else:
            # doesn't copy if it was already good
            if (X.dtype == X_checked.dtype and
                    X_checked.flags['C_CONTIGUOUS'] == X.flags['C_CONTIGUOUS']
                    and X_checked.flags['F_CONTIGUOUS'] == X.flags['F_CONTIGUOUS']):
                assert X is X_checked

    # allowed sparse != None
    X_csc = sp.csc_matrix(X_C)
    X_coo = X_csc.tocoo()
    X_dok = X_csc.todok()
    X_int = X_csc.astype(np.int)
    X_float = X_csc.astype(np.float)

    Xs = [X_csc, X_coo, X_dok, X_int, X_float]
    accept_sparses = [['csr', 'coo'], ['coo', 'dok']]
    for X, dtype, accept_sparse, copy in product(Xs, dtypes, accept_sparses,
                                                 copys):
        with warnings.catch_warnings(record=True) as w:
            X_checked = check_array(X, dtype=dtype,
                                    accept_sparse=accept_sparse, copy=copy)
        if (dtype is object or sp.isspmatrix_dok(X)) and len(w):
            message = str(w[0].message)
            messages = ["object dtype is not supported by sparse matrices",
                        "Can't check dok sparse matrix for nan or inf."]
            assert message in messages
        else:
            assert len(w) == 0
        if dtype is not None:
            assert X_checked.dtype == dtype
        else:
            assert X_checked.dtype == X.dtype
        if X.format in accept_sparse:
            # no change if allowed
            assert X.format == X_checked.format
        else:
            # got converted
            assert X_checked.format == accept_sparse[0]
        if copy:
            assert X is not X_checked
        else:
            # doesn't copy if it was already good
            if X.dtype == X_checked.dtype and X.format == X_checked.format:
                assert X is X_checked

    # other input formats
    # convert lists to arrays
    X_dense = check_array([[1, 2], [3, 4]])
    assert isinstance(X_dense, np.ndarray)
    # raise on too deep lists
    assert_raises(ValueError, check_array, X_ndim.tolist())
    check_array(X_ndim.tolist(), allow_nd=True)  # doesn't raise
    # convert weird stuff to arrays
    X_no_array = _NotAnArray(X_dense)
    result = check_array(X_no_array)
    assert isinstance(result, np.ndarray)

    # deprecation warning if string-like array with dtype="numeric"
    expected_warn_regex = r"converted to decimal numbers if dtype='numeric'"
    X_str = [['11', '12'], ['13', 'xx']]
    for X in [X_str, np.array(X_str, dtype='U'), np.array(X_str, dtype='S')]:
        with pytest.warns(FutureWarning, match=expected_warn_regex):
            check_array(X, dtype="numeric")

    # deprecation warning if byte-like array with dtype="numeric"
    X_bytes = [[b'a', b'b'], [b'c', b'd']]
    for X in [X_bytes, np.array(X_bytes, dtype='V1')]:
        with pytest.warns(FutureWarning, match=expected_warn_regex):
            check_array(X, dtype="numeric")


def test_check_array_pandas_dtype_object_conversion():
    # test that data-frame like objects with dtype object
    # get converted
    X = np.array([[1, 2, 3], [4, 5, 6], [7, 8, 9]], dtype=np.object)
    X_df = MockDataFrame(X)
    assert check_array(X_df).dtype.kind == "f"
    assert check_array(X_df, ensure_2d=False).dtype.kind == "f"
    # smoke-test against dataframes with column named "dtype"
    X_df.dtype = "Hans"
    assert check_array(X_df, ensure_2d=False).dtype.kind == "f"


def test_check_array_pandas_dtype_casting():
    # test that data-frames with homogeneous dtype are not upcast
    pd = pytest.importorskip('pandas')
    X = np.array([[1, 2, 3], [4, 5, 6], [7, 8, 9]], dtype=np.float32)
    X_df = pd.DataFrame(X)
    assert check_array(X_df).dtype == np.float32
    assert check_array(X_df, dtype=FLOAT_DTYPES).dtype == np.float32

    X_df.iloc[:, 0] = X_df.iloc[:, 0].astype(np.float16)
    assert_array_equal(X_df.dtypes,
                       (np.float16, np.float32, np.float32))
    assert check_array(X_df).dtype == np.float32
    assert check_array(X_df, dtype=FLOAT_DTYPES).dtype == np.float32

    X_df.iloc[:, 1] = X_df.iloc[:, 1].astype(np.int16)
    # float16, int16, float32 casts to float32
    assert check_array(X_df).dtype == np.float32
    assert check_array(X_df, dtype=FLOAT_DTYPES).dtype == np.float32

    X_df.iloc[:, 2] = X_df.iloc[:, 2].astype(np.float16)
    # float16, int16, float16 casts to float32
    assert check_array(X_df).dtype == np.float32
    assert check_array(X_df, dtype=FLOAT_DTYPES).dtype == np.float32

    X_df = X_df.astype(np.int16)
    assert check_array(X_df).dtype == np.int16
    # we're not using upcasting rules for determining
    # the target type yet, so we cast to the default of float64
    assert check_array(X_df, dtype=FLOAT_DTYPES).dtype == np.float64

    # check that we handle pandas dtypes in a semi-reasonable way
    # this is actually tricky because we can't really know that this
    # should be integer ahead of converting it.
    cat_df = pd.DataFrame([pd.Categorical([1, 2, 3])])
    assert (check_array(cat_df).dtype == np.int64)
    assert (check_array(cat_df, dtype=FLOAT_DTYPES).dtype
            == np.float64)


def test_check_array_on_mock_dataframe():
    arr = np.array([[0.2, 0.7], [0.6, 0.5], [0.4, 0.1], [0.7, 0.2]])
    mock_df = MockDataFrame(arr)
    checked_arr = check_array(mock_df)
    assert checked_arr.dtype == arr.dtype
    checked_arr = check_array(mock_df, dtype=np.float32)
    assert checked_arr.dtype == np.dtype(np.float32)


def test_check_array_dtype_stability():
    # test that lists with ints don't get converted to floats
    X = [[1, 2, 3], [4, 5, 6], [7, 8, 9]]
    assert check_array(X).dtype.kind == "i"
    assert check_array(X, ensure_2d=False).dtype.kind == "i"


def test_check_array_dtype_warning():
    X_int_list = [[1, 2, 3], [4, 5, 6], [7, 8, 9]]
    X_float32 = np.asarray(X_int_list, dtype=np.float32)
    X_int64 = np.asarray(X_int_list, dtype=np.int64)
    X_csr_float32 = sp.csr_matrix(X_float32)
    X_csc_float32 = sp.csc_matrix(X_float32)
    X_csc_int32 = sp.csc_matrix(X_int64, dtype=np.int32)
    integer_data = [X_int64, X_csc_int32]
    float32_data = [X_float32, X_csr_float32, X_csc_float32]
    for X in integer_data:
        X_checked = assert_no_warnings(check_array, X, dtype=np.float64,
                                       accept_sparse=True)
        assert X_checked.dtype == np.float64
        assert X_checked.dtype == np.float64
        assert X_checked.dtype == np.float64

    for X in float32_data:
        X_checked = assert_no_warnings(check_array, X,
                                       dtype=[np.float64, np.float32],
                                       accept_sparse=True)
        assert X_checked.dtype == np.float32
        assert X_checked is X

        X_checked = assert_no_warnings(check_array, X,
                                       dtype=[np.float64, np.float32],
                                       accept_sparse=['csr', 'dok'],
                                       copy=True)
        assert X_checked.dtype == np.float32
        assert X_checked is not X

    X_checked = assert_no_warnings(check_array, X_csc_float32,
                                   dtype=[np.float64, np.float32],
                                   accept_sparse=['csr', 'dok'],
                                   copy=False)
    assert X_checked.dtype == np.float32
    assert X_checked is not X_csc_float32
    assert X_checked.format == 'csr'


def test_check_array_accept_sparse_type_exception():
    X = [[1, 2], [3, 4]]
    X_csr = sp.csr_matrix(X)
    invalid_type = SVR()

    msg = ("A sparse matrix was passed, but dense data is required. "
           "Use X.toarray() to convert to a dense numpy array.")
    assert_raise_message(TypeError, msg,
                         check_array, X_csr, accept_sparse=False)

    msg = ("Parameter 'accept_sparse' should be a string, "
           "boolean or list of strings. You provided 'accept_sparse={}'.")
    assert_raise_message(ValueError, msg.format(invalid_type),
                         check_array, X_csr, accept_sparse=invalid_type)

    msg = ("When providing 'accept_sparse' as a tuple or list, "
           "it must contain at least one string value.")
    assert_raise_message(ValueError, msg.format([]),
                         check_array, X_csr, accept_sparse=[])
    assert_raise_message(ValueError, msg.format(()),
                         check_array, X_csr, accept_sparse=())

    assert_raise_message(TypeError, "SVR",
                         check_array, X_csr, accept_sparse=[invalid_type])


def test_check_array_accept_sparse_no_exception():
    X = [[1, 2], [3, 4]]
    X_csr = sp.csr_matrix(X)

    check_array(X_csr, accept_sparse=True)
    check_array(X_csr, accept_sparse='csr')
    check_array(X_csr, accept_sparse=['csr'])
    check_array(X_csr, accept_sparse=('csr',))


@pytest.fixture(params=['csr', 'csc', 'coo', 'bsr'])
def X_64bit(request):
    X = sp.rand(20, 10, format=request.param)
    for attr in ['indices', 'indptr', 'row', 'col']:
        if hasattr(X, attr):
            setattr(X, attr, getattr(X, attr).astype('int64'))
    yield X


def test_check_array_accept_large_sparse_no_exception(X_64bit):
    # When large sparse are allowed
    check_array(X_64bit, accept_large_sparse=True, accept_sparse=True)


def test_check_array_accept_large_sparse_raise_exception(X_64bit):
    # When large sparse are not allowed
    msg = ("Only sparse matrices with 32-bit integer indices "
           "are accepted. Got int64 indices.")
    assert_raise_message(ValueError, msg,
                         check_array, X_64bit,
                         accept_sparse=True,
                         accept_large_sparse=False)


def test_check_array_min_samples_and_features_messages():
    # empty list is considered 2D by default:
    msg = "0 feature(s) (shape=(1, 0)) while a minimum of 1 is required."
    assert_raise_message(ValueError, msg, check_array, [[]])

    # If considered a 1D collection when ensure_2d=False, then the minimum
    # number of samples will break:
    msg = "0 sample(s) (shape=(0,)) while a minimum of 1 is required."
    assert_raise_message(ValueError, msg, check_array, [], ensure_2d=False)

    # Invalid edge case when checking the default minimum sample of a scalar
    msg = "Singleton array array(42) cannot be considered a valid collection."
    assert_raise_message(TypeError, msg, check_array, 42, ensure_2d=False)

    # Simulate a model that would need at least 2 samples to be well defined
    X = np.ones((1, 10))
    y = np.ones(1)
    msg = "1 sample(s) (shape=(1, 10)) while a minimum of 2 is required."
    assert_raise_message(ValueError, msg, check_X_y, X, y,
                         ensure_min_samples=2)

    # The same message is raised if the data has 2 dimensions even if this is
    # not mandatory
    assert_raise_message(ValueError, msg, check_X_y, X, y,
                         ensure_min_samples=2, ensure_2d=False)

    # Simulate a model that would require at least 3 features (e.g. SelectKBest
    # with k=3)
    X = np.ones((10, 2))
    y = np.ones(2)
    msg = "2 feature(s) (shape=(10, 2)) while a minimum of 3 is required."
    assert_raise_message(ValueError, msg, check_X_y, X, y,
                         ensure_min_features=3)

    # Only the feature check is enabled whenever the number of dimensions is 2
    # even if allow_nd is enabled:
    assert_raise_message(ValueError, msg, check_X_y, X, y,
                         ensure_min_features=3, allow_nd=True)

    # Simulate a case where a pipeline stage as trimmed all the features of a
    # 2D dataset.
    X = np.empty(0).reshape(10, 0)
    y = np.ones(10)
    msg = "0 feature(s) (shape=(10, 0)) while a minimum of 1 is required."
    assert_raise_message(ValueError, msg, check_X_y, X, y)

    # nd-data is not checked for any minimum number of features by default:
    X = np.ones((10, 0, 28, 28))
    y = np.ones(10)
    X_checked, y_checked = check_X_y(X, y, allow_nd=True)
    assert_array_equal(X, X_checked)
    assert_array_equal(y, y_checked)


def test_check_array_complex_data_error():
    X = np.array([[1 + 2j, 3 + 4j, 5 + 7j], [2 + 3j, 4 + 5j, 6 + 7j]])
    assert_raises_regex(
        ValueError, "Complex data not supported", check_array, X)

    # list of lists
    X = [[1 + 2j, 3 + 4j, 5 + 7j], [2 + 3j, 4 + 5j, 6 + 7j]]
    assert_raises_regex(
        ValueError, "Complex data not supported", check_array, X)

    # tuple of tuples
    X = ((1 + 2j, 3 + 4j, 5 + 7j), (2 + 3j, 4 + 5j, 6 + 7j))
    assert_raises_regex(
        ValueError, "Complex data not supported", check_array, X)

    # list of np arrays
    X = [np.array([1 + 2j, 3 + 4j, 5 + 7j]),
         np.array([2 + 3j, 4 + 5j, 6 + 7j])]
    assert_raises_regex(
        ValueError, "Complex data not supported", check_array, X)

    # tuple of np arrays
    X = (np.array([1 + 2j, 3 + 4j, 5 + 7j]),
         np.array([2 + 3j, 4 + 5j, 6 + 7j]))
    assert_raises_regex(
        ValueError, "Complex data not supported", check_array, X)

    # dataframe
    X = MockDataFrame(
        np.array([[1 + 2j, 3 + 4j, 5 + 7j], [2 + 3j, 4 + 5j, 6 + 7j]]))
    assert_raises_regex(
        ValueError, "Complex data not supported", check_array, X)

    # sparse matrix
    X = sp.coo_matrix([[0, 1 + 2j], [0, 0]])
    assert_raises_regex(
        ValueError, "Complex data not supported", check_array, X)


def test_has_fit_parameter():
    assert not has_fit_parameter(KNeighborsClassifier, "sample_weight")
    assert has_fit_parameter(RandomForestRegressor, "sample_weight")
    assert has_fit_parameter(SVR, "sample_weight")
    assert has_fit_parameter(SVR(), "sample_weight")

    class TestClassWithDeprecatedFitMethod:
        @deprecated("Deprecated for the purpose of testing has_fit_parameter")
        def fit(self, X, y, sample_weight=None):
            pass

    assert has_fit_parameter(TestClassWithDeprecatedFitMethod,
                             "sample_weight"), \
        "has_fit_parameter fails for class with deprecated fit method."


def test_check_symmetric():
    arr_sym = np.array([[0, 1], [1, 2]])
    arr_bad = np.ones(2)
    arr_asym = np.array([[0, 2], [0, 2]])

    test_arrays = {'dense': arr_asym,
                   'dok': sp.dok_matrix(arr_asym),
                   'csr': sp.csr_matrix(arr_asym),
                   'csc': sp.csc_matrix(arr_asym),
                   'coo': sp.coo_matrix(arr_asym),
                   'lil': sp.lil_matrix(arr_asym),
                   'bsr': sp.bsr_matrix(arr_asym)}

    # check error for bad inputs
    assert_raises(ValueError, check_symmetric, arr_bad)

    # check that asymmetric arrays are properly symmetrized
    for arr_format, arr in test_arrays.items():
        # Check for warnings and errors
        assert_warns(UserWarning, check_symmetric, arr)
        assert_raises(ValueError, check_symmetric, arr, raise_exception=True)

        output = check_symmetric(arr, raise_warning=False)
        if sp.issparse(output):
            assert output.format == arr_format
            assert_array_equal(output.toarray(), arr_sym)
        else:
            assert_array_equal(output, arr_sym)


def test_check_is_fitted():
    # Check is TypeError raised when non estimator instance passed
    assert_raises(TypeError, check_is_fitted, ARDRegression)
    assert_raises(TypeError, check_is_fitted, "SVR")

    ard = ARDRegression()
    svr = SVR()

    try:
        assert_raises(NotFittedError, check_is_fitted, ard)
        assert_raises(NotFittedError, check_is_fitted, svr)
    except ValueError:
        assert False, "check_is_fitted failed with ValueError"

    # NotFittedError is a subclass of both ValueError and AttributeError
    try:
        check_is_fitted(ard, msg="Random message %(name)s, %(name)s")
    except ValueError as e:
        assert str(e) == "Random message ARDRegression, ARDRegression"

    try:
        check_is_fitted(svr, msg="Another message %(name)s, %(name)s")
    except AttributeError as e:
        assert str(e) == "Another message SVR, SVR"

    ard.fit(*make_blobs())
    svr.fit(*make_blobs())

    assert check_is_fitted(ard) is None
    assert check_is_fitted(svr) is None


def test_check_consistent_length():
    check_consistent_length([1], [2], [3], [4], [5])
    check_consistent_length([[1, 2], [[1, 2]]], [1, 2], ['a', 'b'])
    check_consistent_length([1], (2,), np.array([3]), sp.csr_matrix((1, 2)))
    assert_raises_regex(ValueError, 'inconsistent numbers of samples',
                        check_consistent_length, [1, 2], [1])
    assert_raises_regex(TypeError, r"got <\w+ 'int'>",
                        check_consistent_length, [1, 2], 1)
    assert_raises_regex(TypeError, r"got <\w+ 'object'>",
                        check_consistent_length, [1, 2], object())

    assert_raises(TypeError, check_consistent_length, [1, 2], np.array(1))
    # Despite ensembles having __len__ they must raise TypeError
    assert_raises_regex(TypeError, 'Expected sequence or array-like',
                        check_consistent_length, [1, 2],
                        RandomForestRegressor())
    # XXX: We should have a test with a string, but what is correct behaviour?


def test_check_dataframe_fit_attribute():
    # check pandas dataframe with 'fit' column does not raise error
    # https://github.com/scikit-learn/scikit-learn/issues/8415
    try:
        import pandas as pd
        X = np.array([[1, 2, 3], [4, 5, 6], [7, 8, 9]])
        X_df = pd.DataFrame(X, columns=['a', 'b', 'fit'])
        check_consistent_length(X_df)
    except ImportError:
        raise SkipTest("Pandas not found")


def test_suppress_validation():
    X = np.array([0, np.inf])
    assert_raises(ValueError, assert_all_finite, X)
    sklearn.set_config(assume_finite=True)
    assert_all_finite(X)
    sklearn.set_config(assume_finite=False)
    assert_raises(ValueError, assert_all_finite, X)


def test_check_array_series():
    # regression test that check_array works on pandas Series
    pd = importorskip("pandas")
    res = check_array(pd.Series([1, 2, 3]), ensure_2d=False)
    assert_array_equal(res, np.array([1, 2, 3]))

    # with categorical dtype (not a numpy dtype) (GH12699)
    s = pd.Series(['a', 'b', 'c']).astype('category')
    res = check_array(s, dtype=None, ensure_2d=False)
    assert_array_equal(res, np.array(['a', 'b', 'c'], dtype=object))


<<<<<<< HEAD
=======
def test_check_dataframe_warns_on_dtype():
    # Check that warn_on_dtype also works for DataFrames.
    # https://github.com/scikit-learn/scikit-learn/issues/10948
    pd = importorskip("pandas")

    df = pd.DataFrame([[1, 2, 3], [4, 5, 6]], dtype=object)
    assert_warns_message(DataConversionWarning,
                         "Data with input dtype object were all converted to "
                         "float64.",
                         check_array, df, dtype=np.float64, warn_on_dtype=True)
    assert_warns(DataConversionWarning, check_array, df,
                 dtype='numeric', warn_on_dtype=True)
    with pytest.warns(None) as record:
        warnings.simplefilter("ignore", FutureWarning)  # 0.23
        check_array(df, dtype='object', warn_on_dtype=True)
    assert len(record) == 0

    # Also check that it raises a warning for mixed dtypes in a DataFrame.
    df_mixed = pd.DataFrame([['1', 2, 3], ['4', 5, 6]])
    assert_warns(DataConversionWarning, check_array, df_mixed,
                 dtype=np.float64, warn_on_dtype=True)
    assert_warns(DataConversionWarning, check_array, df_mixed,
                 dtype='numeric', warn_on_dtype=True)
    assert_warns(DataConversionWarning, check_array, df_mixed,
                 dtype=object, warn_on_dtype=True)

    # Even with numerical dtypes, a conversion can be made because dtypes are
    # uniformized throughout the array.
    df_mixed_numeric = pd.DataFrame([[1., 2, 3], [4., 5, 6]])
    assert_warns(DataConversionWarning, check_array, df_mixed_numeric,
                 dtype='numeric', warn_on_dtype=True)
    with pytest.warns(None) as record:
        warnings.simplefilter("ignore", FutureWarning)  # 0.23
        check_array(df_mixed_numeric.astype(int),
                    dtype='numeric', warn_on_dtype=True)
    assert len(record) == 0


def test_check_dataframe_mixed_float_dtypes():
    # pandas dataframe will coerce a boolean into a object, this is a mismatch
    # with np.result_type which will return a float
    # check_array needs to explicitly check for bool dtype in a dataframe for
    # this situation
    # https://github.com/scikit-learn/scikit-learn/issues/15787

    pd = importorskip("pandas")
    df = pd.DataFrame({
        'int': [1, 2, 3],
        'float': [0, 0.1, 2.1],
        'bool': [True, False, True]}, columns=['int', 'float', 'bool'])

    array = check_array(df, dtype=(np.float64, np.float32, np.float16))
    expected_array = np.array(
        [[1.0, 0.0, 1.0],
         [2.0, 0.1, 0.0],
         [3.0, 2.1, 1.0]], dtype=np.float)
    assert_allclose_dense_sparse(array, expected_array)


>>>>>>> 4ce39dbc
class DummyMemory:
    def cache(self, func):
        return func


class WrongDummyMemory:
    pass


@pytest.mark.filterwarnings("ignore:The 'cachedir' attribute")
def test_check_memory():
    memory = check_memory("cache_directory")
    assert memory.cachedir == os.path.join('cache_directory', 'joblib')
    memory = check_memory(None)
    assert memory.cachedir is None
    dummy = DummyMemory()
    memory = check_memory(dummy)
    assert memory is dummy
    assert_raises_regex(ValueError, "'memory' should be None, a string or"
                        " have the same interface as joblib.Memory."
                        " Got memory='1' instead.", check_memory, 1)
    dummy = WrongDummyMemory()
    assert_raises_regex(ValueError, "'memory' should be None, a string or"
                        " have the same interface as joblib.Memory."
                        " Got memory='{}' instead.".format(dummy),
                        check_memory, dummy)


@pytest.mark.parametrize('copy', [True, False])
def test_check_array_memmap(copy):
    X = np.ones((4, 4))
    with TempMemmap(X, mmap_mode='r') as X_memmap:
        X_checked = check_array(X_memmap, copy=copy)
        assert np.may_share_memory(X_memmap, X_checked) == (not copy)
        assert X_checked.flags['WRITEABLE'] == copy


@pytest.mark.parametrize('retype', [
    np.asarray, sp.csr_matrix, sp.csc_matrix, sp.coo_matrix, sp.lil_matrix,
    sp.bsr_matrix, sp.dok_matrix, sp.dia_matrix
])
def test_check_non_negative(retype):
    A = np.array([[1, 1, 0, 0],
                  [1, 1, 0, 0],
                  [0, 0, 0, 0],
                  [0, 0, 0, 0]])
    X = retype(A)
    check_non_negative(X, "")
    X = retype([[0, 0], [0, 0]])
    check_non_negative(X, "")

    A[0, 0] = -1
    X = retype(A)
    assert_raises_regex(ValueError, "Negative ", check_non_negative, X, "")


def test_check_X_y_informative_error():
    X = np.ones((2, 2))
    y = None
    assert_raise_message(ValueError, "y cannot be None", check_X_y, X, y)


def test_retrieve_samples_from_non_standard_shape():
    class TestNonNumericShape:
        def __init__(self):
            self.shape = ("not numeric",)

        def __len__(self):
            return len([1, 2, 3])

    X = TestNonNumericShape()
    assert _num_samples(X) == len(X)

    # check that it gives a good error if there's no __len__
    class TestNoLenWeirdShape:
        def __init__(self):
            self.shape = ("not numeric",)

    with pytest.raises(TypeError, match="Expected sequence or array-like"):
        _num_samples(TestNoLenWeirdShape())


@pytest.mark.parametrize('x, target_type, min_val, max_val',
                         [(3, int, 2, 5),
                          (2.5, float, 2, 5)])
def test_check_scalar_valid(x, target_type, min_val, max_val):
    """Test that check_scalar returns no error/warning if valid inputs are
    provided"""
    with pytest.warns(None) as record:
        check_scalar(x, "test_name", target_type, min_val, max_val)
    assert len(record) == 0


@pytest.mark.parametrize('x, target_name, target_type, min_val, max_val, '
                         'err_msg',
                         [(1, "test_name1", float, 2, 4,
                           TypeError("`test_name1` must be an instance of "
                                     "<class 'float'>, not <class 'int'>.")),
                          (1, "test_name2", int, 2, 4,
                           ValueError('`test_name2`= 1, must be >= 2.')),
                          (5, "test_name3", int, 2, 4,
                           ValueError('`test_name3`= 5, must be <= 4.'))])
def test_check_scalar_invalid(x, target_name, target_type, min_val, max_val,
                              err_msg):
    """Test that check_scalar returns the right error if a wrong input is
    given"""
    with pytest.raises(Exception) as raised_error:
        check_scalar(x, target_name, target_type=target_type,
                     min_val=min_val, max_val=max_val)
    assert str(raised_error.value) == str(err_msg)
    assert type(raised_error.value) == type(err_msg)


_psd_cases_valid = {
    'nominal': ((1, 2), np.array([1, 2]), None, ""),
    'nominal_np_array': (np.array([1, 2]), np.array([1, 2]), None, ""),
    'insignificant_imag': ((5, 5e-5j), np.array([5, 0]),
                           PositiveSpectrumWarning,
                           "There are imaginary parts in eigenvalues "
                           "\\(1e\\-05 of the maximum real part"),
    'insignificant neg': ((5, -5e-5), np.array([5, 0]),
                          PositiveSpectrumWarning, ""),
    'insignificant neg float32': (np.array([1, -1e-6], dtype=np.float32),
                                  np.array([1, 0], dtype=np.float32),
                                  PositiveSpectrumWarning,
                                  "There are negative eigenvalues \\(1e\\-06 "
                                  "of the maximum positive"),
    'insignificant neg float64': (np.array([1, -1e-10], dtype=np.float64),
                                  np.array([1, 0], dtype=np.float64),
                                  PositiveSpectrumWarning,
                                  "There are negative eigenvalues \\(1e\\-10 "
                                  "of the maximum positive"),
    'insignificant pos': ((5, 4e-12), np.array([5, 0]),
                          PositiveSpectrumWarning,
                          "the largest eigenvalue is more than 1e\\+12 "
                          "times the smallest"),
}


@pytest.mark.parametrize("lambdas, expected_lambdas, w_type, w_msg",
                         list(_psd_cases_valid.values()),
                         ids=list(_psd_cases_valid.keys()))
@pytest.mark.parametrize("enable_warnings", [True, False])
def test_check_psd_eigenvalues_valid(lambdas, expected_lambdas, w_type, w_msg,
                                     enable_warnings):
    # Test that ``_check_psd_eigenvalues`` returns the right output for valid
    # input, possibly raising the right warning

    if not enable_warnings:
        w_type = None
        w_msg = ""

    with pytest.warns(w_type, match=w_msg) as w:
        assert_array_equal(
            _check_psd_eigenvalues(lambdas, enable_warnings=enable_warnings),
            expected_lambdas
        )
    if w_type is None:
        assert not w


_psd_cases_invalid = {
    'significant_imag': ((5, 5j), ValueError,
                         "There are significant imaginary parts in eigenv"),
    'all negative': ((-5, -1), ValueError,
                     "All eigenvalues are negative \\(maximum is -1"),
    'significant neg': ((5, -1), ValueError,
                        "There are significant negative eigenvalues"),
    'significant neg float32': (np.array([3e-4, -2e-6], dtype=np.float32),
                                ValueError,
                                "There are significant negative eigenvalues"),
    'significant neg float64': (np.array([1e-5, -2e-10], dtype=np.float64),
                                ValueError,
                                "There are significant negative eigenvalues"),
}


@pytest.mark.parametrize("lambdas, err_type, err_msg",
                         list(_psd_cases_invalid.values()),
                         ids=list(_psd_cases_invalid.keys()))
def test_check_psd_eigenvalues_invalid(lambdas, err_type, err_msg):
    # Test that ``_check_psd_eigenvalues`` raises the right error for invalid
    # input

    with pytest.raises(err_type, match=err_msg):
        _check_psd_eigenvalues(lambdas)


def test_check_sample_weight():
    # check array order
    sample_weight = np.ones(10)[::2]
    assert not sample_weight.flags["C_CONTIGUOUS"]
    sample_weight = _check_sample_weight(sample_weight, X=np.ones((5, 1)))
    assert sample_weight.flags["C_CONTIGUOUS"]

    # check None input
    sample_weight = _check_sample_weight(None, X=np.ones((5, 2)))
    assert_allclose(sample_weight, np.ones(5))

    # check numbers input
    sample_weight = _check_sample_weight(2.0, X=np.ones((5, 2)))
    assert_allclose(sample_weight, 2 * np.ones(5))

    # check wrong number of dimensions
    with pytest.raises(ValueError,
                       match="Sample weights must be 1D array or scalar"):
        _check_sample_weight(np.ones((2, 4)), X=np.ones((2, 2)))

    # check incorrect n_samples
    msg = r"sample_weight.shape == \(4,\), expected \(2,\)!"
    with pytest.raises(ValueError, match=msg):
        _check_sample_weight(np.ones(4), X=np.ones((2, 2)))

    # float32 dtype is preserved
    X = np.ones((5, 2))
    sample_weight = np.ones(5, dtype=np.float32)
    sample_weight = _check_sample_weight(sample_weight, X)
    assert sample_weight.dtype == np.float32

    # int dtype will be converted to float64 instead
    X = np.ones((5, 2), dtype=np.int)
    sample_weight = _check_sample_weight(None, X, dtype=X.dtype)
    assert sample_weight.dtype == np.float64


@pytest.mark.parametrize("toarray", [
    np.array, sp.csr_matrix, sp.csc_matrix])
def test_allclose_dense_sparse_equals(toarray):
    base = np.arange(9).reshape(3, 3)
    x, y = toarray(base), toarray(base)
    assert _allclose_dense_sparse(x, y)


@pytest.mark.parametrize("toarray", [
    np.array, sp.csr_matrix, sp.csc_matrix])
def test_allclose_dense_sparse_not_equals(toarray):
    base = np.arange(9).reshape(3, 3)
    x, y = toarray(base), toarray(base + 1)
    assert not _allclose_dense_sparse(x, y)


@pytest.mark.parametrize("toarray", [sp.csr_matrix, sp.csc_matrix])
def test_allclose_dense_sparse_raise(toarray):
    x = np.arange(9).reshape(3, 3)
    y = toarray(x + 1)

    msg = ("Can only compare two sparse matrices, not a sparse matrix "
           "and an array")
    with pytest.raises(ValueError, match=msg):
        _allclose_dense_sparse(x, y)


def test_deprecate_positional_args_warns_for_function():

    @_deprecate_positional_args
    def f1(a, b, *, c=1, d=1):
        pass

    with pytest.warns(FutureWarning,
                      match=r"Pass c=3 as keyword args"):
        f1(1, 2, 3)

    with pytest.warns(FutureWarning,
                      match=r"Pass c=3, d=4 as keyword args"):
        f1(1, 2, 3, 4)

    @_deprecate_positional_args
    def f2(a=1, *, b=1, c=1, d=1):
        pass

    with pytest.warns(FutureWarning,
                      match=r"Pass b=2 as keyword args"):
        f2(1, 2)


def test_deprecate_positional_args_warns_for_class():

    class A1:
        @_deprecate_positional_args
        def __init__(self, a, b, *, c=1, d=1):
            pass

    with pytest.warns(FutureWarning,
                      match=r"Pass c=3 as keyword args"):
        A1(1, 2, 3)

    with pytest.warns(FutureWarning,
                      match=r"Pass c=3, d=4 as keyword args"):
        A1(1, 2, 3, 4)

    class A2:
        @_deprecate_positional_args
        def __init__(self, a=1, b=1, *, c=1, d=1):
            pass

    with pytest.warns(FutureWarning,
                      match=r"Pass c=3 as keyword args"):
        A2(1, 2, 3)

    with pytest.warns(FutureWarning,
                      match=r"Pass c=3, d=4 as keyword args"):
        A2(1, 2, 3, 4)<|MERGE_RESOLUTION|>--- conflicted
+++ resolved
@@ -732,46 +732,6 @@
     assert_array_equal(res, np.array(['a', 'b', 'c'], dtype=object))
 
 
-<<<<<<< HEAD
-=======
-def test_check_dataframe_warns_on_dtype():
-    # Check that warn_on_dtype also works for DataFrames.
-    # https://github.com/scikit-learn/scikit-learn/issues/10948
-    pd = importorskip("pandas")
-
-    df = pd.DataFrame([[1, 2, 3], [4, 5, 6]], dtype=object)
-    assert_warns_message(DataConversionWarning,
-                         "Data with input dtype object were all converted to "
-                         "float64.",
-                         check_array, df, dtype=np.float64, warn_on_dtype=True)
-    assert_warns(DataConversionWarning, check_array, df,
-                 dtype='numeric', warn_on_dtype=True)
-    with pytest.warns(None) as record:
-        warnings.simplefilter("ignore", FutureWarning)  # 0.23
-        check_array(df, dtype='object', warn_on_dtype=True)
-    assert len(record) == 0
-
-    # Also check that it raises a warning for mixed dtypes in a DataFrame.
-    df_mixed = pd.DataFrame([['1', 2, 3], ['4', 5, 6]])
-    assert_warns(DataConversionWarning, check_array, df_mixed,
-                 dtype=np.float64, warn_on_dtype=True)
-    assert_warns(DataConversionWarning, check_array, df_mixed,
-                 dtype='numeric', warn_on_dtype=True)
-    assert_warns(DataConversionWarning, check_array, df_mixed,
-                 dtype=object, warn_on_dtype=True)
-
-    # Even with numerical dtypes, a conversion can be made because dtypes are
-    # uniformized throughout the array.
-    df_mixed_numeric = pd.DataFrame([[1., 2, 3], [4., 5, 6]])
-    assert_warns(DataConversionWarning, check_array, df_mixed_numeric,
-                 dtype='numeric', warn_on_dtype=True)
-    with pytest.warns(None) as record:
-        warnings.simplefilter("ignore", FutureWarning)  # 0.23
-        check_array(df_mixed_numeric.astype(int),
-                    dtype='numeric', warn_on_dtype=True)
-    assert len(record) == 0
-
-
 def test_check_dataframe_mixed_float_dtypes():
     # pandas dataframe will coerce a boolean into a object, this is a mismatch
     # with np.result_type which will return a float
@@ -793,7 +753,6 @@
     assert_allclose_dense_sparse(array, expected_array)
 
 
->>>>>>> 4ce39dbc
 class DummyMemory:
     def cache(self, func):
         return func
