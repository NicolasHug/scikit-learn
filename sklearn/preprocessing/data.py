--- conflicted
+++ resolved
@@ -659,15 +659,9 @@
         y
             Ignored
         """
-<<<<<<< HEAD
-        X = self._validate_X(X, accept_sparse=('csr', 'csc'), copy=self.copy,
+        X = self._validate_X(X, accept_sparse=('csr', 'csc'),
                              estimator=self, dtype=FLOAT_DTYPES,
                              force_all_finite='allow-nan')
-=======
-        X = check_array(X, accept_sparse=('csr', 'csc'),
-                        estimator=self, dtype=FLOAT_DTYPES,
-                        force_all_finite='allow-nan')
->>>>>>> b8ab2149
 
         # Even in the case of `with_mean=False`, we update the mean anyway
         # This is needed for the incremental computation of the var
