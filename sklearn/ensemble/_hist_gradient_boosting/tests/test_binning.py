import numpy as np
from numpy.testing import assert_array_equal, assert_allclose
import pytest

from sklearn.ensemble._hist_gradient_boosting.binning import (
    _BinMapper,
    _find_binning_thresholds as _find_binning_thresholds_orig,
    _map_to_bins
)
from sklearn.ensemble._hist_gradient_boosting.types import X_DTYPE
from sklearn.ensemble._hist_gradient_boosting.types import X_BINNED_DTYPE


DATA = np.random.RandomState(42).normal(
    loc=[0, 10], scale=[1, 0.01], size=(int(1e6), 2)
).astype(X_DTYPE)


def _find_binning_thresholds(data, max_bins=255, subsample=int(2e5),
                             random_state=None):
    # Just a redef to avoid having to pass arguments all the time (as the
    # function is private we don't use default values for parameters)
    return _find_binning_thresholds_orig(data, max_bins, subsample,
                                         random_state)


def test_find_binning_thresholds_regular_data():
    data = np.linspace(0, 10, 1001).reshape(-1, 1)
    bin_thresholds = _find_binning_thresholds(data, max_bins=10)
    assert_allclose(bin_thresholds[0], [1, 2, 3, 4, 5, 6, 7, 8, 9])
    assert len(bin_thresholds) == 1

    bin_thresholds = _find_binning_thresholds(data, max_bins=5)
    assert_allclose(bin_thresholds[0], [2, 4, 6, 8])
    assert len(bin_thresholds) == 1


def test_find_binning_thresholds_small_regular_data():
    data = np.linspace(0, 10, 11).reshape(-1, 1)

    bin_thresholds = _find_binning_thresholds(data, max_bins=5)
    assert_allclose(bin_thresholds[0], [2, 4, 6, 8])

    bin_thresholds = _find_binning_thresholds(data, max_bins=10)
    assert_allclose(bin_thresholds[0], [1, 2, 3, 4, 5, 6, 7, 8, 9])

    bin_thresholds = _find_binning_thresholds(data, max_bins=11)
    assert_allclose(bin_thresholds[0], np.arange(10) + .5)

    bin_thresholds = _find_binning_thresholds(data, max_bins=255)
    assert_allclose(bin_thresholds[0], np.arange(10) + .5)


def test_find_binning_thresholds_random_data():
    bin_thresholds = _find_binning_thresholds(DATA, max_bins=255,
                                              random_state=0)
    assert len(bin_thresholds) == 2
    for i in range(len(bin_thresholds)):
        assert bin_thresholds[i].shape == (254,)  # 255 - 1
        assert bin_thresholds[i].dtype == DATA.dtype

    assert_allclose(bin_thresholds[0][[64, 128, 192]],
                    np.array([-0.7, 0.0, 0.7]), atol=1e-1)

    assert_allclose(bin_thresholds[1][[64, 128, 192]],
                    np.array([9.99, 10.00, 10.01]), atol=1e-2)


def test_find_binning_thresholds_low_n_bins():
    bin_thresholds = _find_binning_thresholds(DATA, max_bins=128,
                                              random_state=0)
    assert len(bin_thresholds) == 2
    for i in range(len(bin_thresholds)):
        assert bin_thresholds[i].shape == (127,)  # 128 - 1
        assert bin_thresholds[i].dtype == DATA.dtype


@pytest.mark.parametrize('n_bins', (2, 257))
def test_invalid_n_bins(n_bins):
    err_msg = (
        'n_bins={} should be no smaller than 3 and no larger than 256'
        .format(n_bins))
    with pytest.raises(ValueError, match=err_msg):
        _BinMapper(n_bins=n_bins).fit(DATA)


def test_bin_mapper_n_features_transform():
    mapper = _BinMapper(n_bins=42, random_state=42).fit(DATA)
    err_msg = 'This estimator was fitted with 2 features but 4 got passed'
    with pytest.raises(ValueError, match=err_msg):
        mapper.transform(np.repeat(DATA, 2, axis=1))


@pytest.mark.parametrize('max_bins', [16, 128, 255])
def test_map_to_bins(max_bins):
    bin_thresholds = _find_binning_thresholds(DATA, max_bins=max_bins,
                                              random_state=0)
    binned = np.zeros_like(DATA, dtype=X_BINNED_DTYPE, order='F')
    last_bin_idx = max_bins
    _map_to_bins(DATA, bin_thresholds, last_bin_idx, binned)
    assert binned.shape == DATA.shape
    assert binned.dtype == np.uint8
    assert binned.flags.f_contiguous

    min_indices = DATA.argmin(axis=0)
    max_indices = DATA.argmax(axis=0)

    for feature_idx, min_idx in enumerate(min_indices):
        assert binned[min_idx, feature_idx] == 0
    for feature_idx, max_idx in enumerate(max_indices):
        assert binned[max_idx, feature_idx] == max_bins - 1


@pytest.mark.parametrize("max_bins", [5, 10, 42])
def test_bin_mapper_random_data(max_bins):
    n_samples, n_features = DATA.shape

    expected_count_per_bin = n_samples // max_bins
    tol = int(0.05 * expected_count_per_bin)

    # max_bins is the number of bins for non-missing values
    n_bins = max_bins + 1
    mapper = _BinMapper(n_bins=n_bins, random_state=42).fit(DATA)
    binned = mapper.transform(DATA)

    assert binned.shape == (n_samples, n_features)
    assert binned.dtype == np.uint8
    assert_array_equal(binned.min(axis=0), np.array([0, 0]))
    assert_array_equal(binned.max(axis=0),
                       np.array([max_bins - 1, max_bins - 1]))
    assert len(mapper.bin_thresholds_) == n_features
    for bin_thresholds_feature in mapper.bin_thresholds_:
        assert bin_thresholds_feature.shape == (max_bins - 1,)
        assert bin_thresholds_feature.dtype == DATA.dtype
    assert np.all(mapper.n_bins_non_missing_ == max_bins)

    # Check that the binned data is approximately balanced across bins.
    for feature_idx in range(n_features):
        for bin_idx in range(max_bins):
            count = (binned[:, feature_idx] == bin_idx).sum()
            assert abs(count - expected_count_per_bin) < tol


@pytest.mark.parametrize("n_samples, max_bins", [
    (5, 5),
    (5, 10),
    (5, 11),
    (42, 255)
])
def test_bin_mapper_small_random_data(n_samples, max_bins):
    data = np.random.RandomState(42).normal(size=n_samples).reshape(-1, 1)
    assert len(np.unique(data)) == n_samples

    # max_bins is the number of bins for non-missing values
    n_bins = max_bins + 1
    mapper = _BinMapper(n_bins=n_bins, random_state=42)
    binned = mapper.fit_transform(data)

    assert binned.shape == data.shape
    assert binned.dtype == np.uint8
    assert_array_equal(binned.ravel()[np.argsort(data.ravel())],
                       np.arange(n_samples))


@pytest.mark.parametrize("max_bins, n_distinct, multiplier", [
    (5, 5, 1),
    (5, 5, 3),
    (255, 12, 42),
])
def test_bin_mapper_identity_repeated_values(max_bins, n_distinct, multiplier):
    data = np.array(list(range(n_distinct)) * multiplier).reshape(-1, 1)
    # max_bins is the number of bins for non-missing values
    n_bins = max_bins + 1
    binned = _BinMapper(n_bins=n_bins).fit_transform(data)
    assert_array_equal(data, binned)


@pytest.mark.parametrize('n_distinct', [2, 7, 42])
def test_bin_mapper_repeated_values_invariance(n_distinct):
    rng = np.random.RandomState(42)
    distinct_values = rng.normal(size=n_distinct)
    assert len(np.unique(distinct_values)) == n_distinct

    repeated_indices = rng.randint(low=0, high=n_distinct, size=1000)
    data = distinct_values[repeated_indices]
    rng.shuffle(data)
    assert_array_equal(np.unique(data), np.sort(distinct_values))

    data = data.reshape(-1, 1)

    mapper_1 = _BinMapper(n_bins=n_distinct + 1)
    binned_1 = mapper_1.fit_transform(data)
    assert_array_equal(np.unique(binned_1[:, 0]), np.arange(n_distinct))

    # Adding more bins to the mapper yields the same results (same thresholds)
    mapper_2 = _BinMapper(n_bins=min(256, n_distinct * 3) + 1)
    binned_2 = mapper_2.fit_transform(data)

    assert_allclose(mapper_1.bin_thresholds_[0], mapper_2.bin_thresholds_[0])
    assert_array_equal(binned_1, binned_2)


@pytest.mark.parametrize("max_bins, scale, offset", [
    (3, 2, -1),
    (42, 1, 0),
    (255, 0.3, 42),
])
def test_bin_mapper_identity_small(max_bins, scale, offset):
    data = np.arange(max_bins).reshape(-1, 1) * scale + offset
    # max_bins is the number of bins for non-missing values
    n_bins = max_bins + 1
    binned = _BinMapper(n_bins=n_bins).fit_transform(data)
    assert_array_equal(binned, np.arange(max_bins).reshape(-1, 1))


@pytest.mark.parametrize('max_bins_small, max_bins_large', [
    (2, 2),
    (3, 3),
    (4, 4),
    (42, 42),
    (255, 255),
    (5, 17),
    (42, 255),
])
def test_bin_mapper_idempotence(max_bins_small, max_bins_large):
    assert max_bins_large >= max_bins_small
    data = np.random.RandomState(42).normal(size=30000).reshape(-1, 1)
    mapper_small = _BinMapper(n_bins=max_bins_small + 1)
    mapper_large = _BinMapper(n_bins=max_bins_small + 1)
    binned_small = mapper_small.fit_transform(data)
    binned_large = mapper_large.fit_transform(binned_small)
    assert_array_equal(binned_small, binned_large)


@pytest.mark.parametrize('n_bins', [10, 100, 256])
@pytest.mark.parametrize('diff', [-5, 0, 5])
def test_n_bins_non_missing(n_bins, diff):
    # Check that n_bins_non_missing is n_unique_values when
    # there are not a lot of unique values, else n_bins - 1.

    n_unique_values = n_bins + diff
    X = list(range(n_unique_values)) * 2
    X = np.array(X).reshape(-1, 1)
    mapper = _BinMapper(n_bins=n_bins).fit(X)
    assert np.all(mapper.n_bins_non_missing_ == min(
        n_bins - 1, n_unique_values))


def test_subsample():
    # Make sure bin thresholds are different when applying subsampling
    mapper_no_subsample = _BinMapper(subsample=None, random_state=0).fit(DATA)
    mapper_subsample = _BinMapper(subsample=256, random_state=0).fit(DATA)

    for feature in range(DATA.shape[1]):
        assert not np.allclose(mapper_no_subsample.bin_thresholds_[feature],
                               mapper_subsample.bin_thresholds_[feature],
                               rtol=1e-4)


<<<<<<< HEAD
@pytest.mark.parametrize(
    'n_bins, n_bins_non_missing, X_trans_expected', [
        (256, [4, 2, 2], [[0,   0,   0],  # 255 <=> missing value
                          [255, 255, 0],
                          [1,   0,   0],
                          [255, 1,   1],
                          [2,   1,   1],
                          [3,   0,   0]]),
        (3, [2, 2, 2], [[0, 0, 0],  # 2 <=> missing value
                        [2, 2, 0],
                        [0, 0, 0],
                        [2, 1, 1],
                        [1, 1, 1],
                        [1, 0, 0]])])
def test_missing_values_support(n_bins, n_bins_non_missing, X_trans_expected):
    # check for missing values: make sure nans are mapped to the last bin
    # and that attributes are correct

    X = [[1,      1,      0],
         [np.NaN, np.NaN, 0],
         [2,      1,      0],
         [np.NaN, 2,      1],
         [3,      2,      1],
         [4,      1,      0]]

    X = np.array(X)

    mapper = _BinMapper(n_bins=n_bins)
    mapper.fit(X)

    assert_array_equal(mapper.n_bins_non_missing_, n_bins_non_missing)

    for feature_idx in range(X.shape[1]):
        assert len(mapper.bin_thresholds_[feature_idx]) == \
            n_bins_non_missing[feature_idx] - 1

    assert mapper.missing_values_bin_idx_ == n_bins - 1

    X_trans = mapper.transform(X)
    assert_array_equal(X_trans, X_trans_expected)
=======
def test_infinite_values():
    # Make sure infinite values are properly handled.
    bin_mapper = _BinMapper()

    X = np.array([-np.inf, 0, 1,  np.inf]).reshape(-1, 1)

    bin_mapper.fit(X)
    assert_allclose(bin_mapper.bin_thresholds_[0], [-np.inf, .5, np.inf])
    assert bin_mapper.actual_n_bins_ == [4]

    expected_binned_X = np.array([0, 1, 2, 3]).reshape(-1, 1)
    assert_array_equal(bin_mapper.transform(X), expected_binned_X)
>>>>>>> 0f6d097c
<|MERGE_RESOLUTION|>--- conflicted
+++ resolved
@@ -257,7 +257,6 @@
                                rtol=1e-4)
 
 
-<<<<<<< HEAD
 @pytest.mark.parametrize(
     'n_bins, n_bins_non_missing, X_trans_expected', [
         (256, [4, 2, 2], [[0,   0,   0],  # 255 <=> missing value
@@ -298,7 +297,8 @@
 
     X_trans = mapper.transform(X)
     assert_array_equal(X_trans, X_trans_expected)
-=======
+
+
 def test_infinite_values():
     # Make sure infinite values are properly handled.
     bin_mapper = _BinMapper()
@@ -307,8 +307,7 @@
 
     bin_mapper.fit(X)
     assert_allclose(bin_mapper.bin_thresholds_[0], [-np.inf, .5, np.inf])
-    assert bin_mapper.actual_n_bins_ == [4]
+    assert bin_mapper.n_bins_non_missing_ == [4]
 
     expected_binned_X = np.array([0, 1, 2, 3]).reshape(-1, 1)
-    assert_array_equal(bin_mapper.transform(X), expected_binned_X)
->>>>>>> 0f6d097c
+    assert_array_equal(bin_mapper.transform(X), expected_binned_X)