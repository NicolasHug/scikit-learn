--- conflicted
+++ resolved
@@ -149,16 +149,12 @@
         -------
         self : object
         """
-<<<<<<< HEAD
         if not (3 <= self.n_bins <= 256):
             raise ValueError('n_bins={} should be no smaller than 3 '
                              'and no larger than 256.'.format(self.n_bins))
 
-        X = check_array(X, dtype=[X_DTYPE], force_all_finite='allow-nan')
+        X = check_array(X, dtype=[X_DTYPE], force_all_finite=False)
         max_bins = self.n_bins - 1
-=======
-        X = check_array(X, dtype=[X_DTYPE], force_all_finite=False)
->>>>>>> 0f6d097c
         self.bin_thresholds_ = _find_binning_thresholds(
             X, max_bins, subsample=self.subsample,
             random_state=self.random_state)
@@ -186,15 +182,9 @@
         X_binned : array-like, shape (n_samples, n_features)
             The binned data (fortran-aligned).
         """
-<<<<<<< HEAD
-        X = check_array(X, dtype=[X_DTYPE], force_all_finite='allow-nan')
+        X = check_array(X, dtype=[X_DTYPE], force_all_finite=False)
         check_is_fitted(self, ['bin_thresholds_', 'n_bins_non_missing_'])
         if X.shape[1] != self.n_bins_non_missing_.shape[0]:
-=======
-        X = check_array(X, dtype=[X_DTYPE], force_all_finite=False)
-        check_is_fitted(self, ['bin_thresholds_', 'actual_n_bins_'])
-        if X.shape[1] != self.actual_n_bins_.shape[0]:
->>>>>>> 0f6d097c
             raise ValueError(
                 'This estimator was fitted with {} features but {} got passed '
                 'to transform()'.format(self.n_bins_non_missing_.shape[0],
