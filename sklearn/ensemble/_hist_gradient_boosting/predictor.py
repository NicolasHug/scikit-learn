"""
This module contains the TreePredictor class which is used for prediction.
"""
# Author: Nicolas Hug

import numpy as np

from .types import Y_DTYPE
from ._predictor import _predict_from_numeric_data
from ._predictor import _predict_from_binned_data


<<<<<<< HEAD
PREDICTOR_RECORD_DTYPE = np.dtype([
    ('value', Y_DTYPE),
    ('count', np.uint32),
    ('feature_idx', np.uint32),
    ('threshold', X_DTYPE),
    ('missing_go_to_left', np.uint8),
    ('left', np.uint32),
    ('right', np.uint32),
    ('gain', Y_DTYPE),
    ('depth', np.uint32),
    ('is_leaf', np.uint8),
    ('bin_threshold', X_BINNED_DTYPE),
])


=======
>>>>>>> 3ed20029
class TreePredictor:
    """Tree class used for predictions.

    Parameters
    ----------
    nodes : ndarray of PREDICTOR_RECORD_DTYPE
        The nodes of the tree.
    """
    def __init__(self, nodes):
        self.nodes = nodes

    def get_n_leaf_nodes(self):
        """Return number of leaves."""
        return int(self.nodes['is_leaf'].sum())

    def get_max_depth(self):
        """Return maximum depth among all leaves."""
        return int(self.nodes['depth'].max())

    def predict(self, X):
        """Predict raw values for non-binned data.

        Parameters
        ----------
        X : ndarray, shape (n_samples, n_features)
            The input samples.

        Returns
        -------
        y : ndarray, shape (n_samples,)
            The raw predicted values.
        """
        out = np.empty(X.shape[0], dtype=Y_DTYPE)
        _predict_from_numeric_data(self.nodes, X, out)
        return out

    def predict_binned(self, X, support_missing_values):
        """Predict raw values for binned data.

        Parameters
        ----------
        X : ndarray, shape (n_samples, n_features)
            The input samples.
        support_missing_values : ndarray, shape (n_features,)
            For each feature, indicates whether the first bin is reserved
            for missing values.

        Returns
        -------
        y : ndarray, shape (n_samples,)
            The raw predicted values.
        """
        out = np.empty(X.shape[0], dtype=Y_DTYPE)
        _predict_from_binned_data(self.nodes, X, support_missing_values, out)
        return out<|MERGE_RESOLUTION|>--- conflicted
+++ resolved
@@ -10,24 +10,6 @@
 from ._predictor import _predict_from_binned_data
 
 
-<<<<<<< HEAD
-PREDICTOR_RECORD_DTYPE = np.dtype([
-    ('value', Y_DTYPE),
-    ('count', np.uint32),
-    ('feature_idx', np.uint32),
-    ('threshold', X_DTYPE),
-    ('missing_go_to_left', np.uint8),
-    ('left', np.uint32),
-    ('right', np.uint32),
-    ('gain', Y_DTYPE),
-    ('depth', np.uint32),
-    ('is_leaf', np.uint8),
-    ('bin_threshold', X_BINNED_DTYPE),
-])
-
-
-=======
->>>>>>> 3ed20029
 class TreePredictor:
     """Tree class used for predictions.
 
