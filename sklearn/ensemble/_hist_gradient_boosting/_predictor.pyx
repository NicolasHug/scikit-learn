--- conflicted
+++ resolved
@@ -17,20 +17,7 @@
 from .types cimport node_struct
 
 
-<<<<<<< HEAD
-def _predict_from_numeric_data(nodes, numeric_data, out):
-    _predict_from_numeric_data_parallel(nodes, numeric_data, out)
-
-
-def _predict_from_binned_data(nodes, binned_data, support_missing_values, out):
-    _predict_from_binned_data_parallel(nodes, binned_data,
-                                       support_missing_values, out)
-
-
-cdef void _predict_from_numeric_data_parallel(
-=======
 def _predict_from_numeric_data(
->>>>>>> 15b54340
         node_struct [:] nodes,
         const X_DTYPE_C [:, :] numeric_data,
         Y_DTYPE_C [:] out):
