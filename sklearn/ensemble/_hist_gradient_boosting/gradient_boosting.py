--- conflicted
+++ resolved
@@ -84,17 +84,13 @@
             raise ValueError('max_bins={} should be no smaller than 2 '
                              'and no larger than 255.'.format(self.max_bins))
 
-<<<<<<< HEAD
         if self.monotonic_cst is not None and self.n_trees_per_iteration_ != 1:
             raise ValueError(
                 'monotonic constraints are not supported for '
                 'multiclass classification.'
                 )
 
-    def fit(self, X, y):
-=======
     def fit(self, X, y, sample_weight=None):
->>>>>>> 4c29be44
         """Fit the gradient boosting model.
 
         Parameters
