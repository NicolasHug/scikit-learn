import warnings
import numpy as np

from .base import _fit_liblinear, BaseSVC, BaseLibSVM
from ..base import BaseEstimator, RegressorMixin, OutlierMixin
from ..linear_model.base import LinearClassifierMixin, SparseCoefMixin, \
    LinearModel
from ..utils import check_X_y
from ..utils.validation import _num_samples
from ..utils.multiclass import check_classification_targets


class LinearSVC(BaseEstimator, LinearClassifierMixin,
                SparseCoefMixin):
    """Linear Support Vector Classification.

    Similar to SVC with parameter kernel='linear', but implemented in terms of
    liblinear rather than libsvm, so it has more flexibility in the choice of
    penalties and loss functions and should scale better to large numbers of
    samples.

    This class supports both dense and sparse input and the multiclass support
    is handled according to a one-vs-the-rest scheme.

    Read more in the :ref:`User Guide <svm_classification>`.

    Parameters
    ----------
    penalty : string, 'l1' or 'l2' (default='l2')
        Specifies the norm used in the penalization. The 'l2'
        penalty is the standard used in SVC. The 'l1' leads to ``coef_``
        vectors that are sparse.

    loss : string, 'hinge' or 'squared_hinge' (default='squared_hinge')
        Specifies the loss function. 'hinge' is the standard SVM loss
        (used e.g. by the SVC class) while 'squared_hinge' is the
        square of the hinge loss.

    dual : bool, (default=True)
        Select the algorithm to either solve the dual or primal
        optimization problem. Prefer dual=False when n_samples > n_features.

    tol : float, optional (default=1e-4)
        Tolerance for stopping criteria.

    C : float, optional (default=1.0)
        Penalty parameter C of the error term.

    multi_class : string, 'ovr' or 'crammer_singer' (default='ovr')
        Determines the multi-class strategy if `y` contains more than
        two classes.
        ``"ovr"`` trains n_classes one-vs-rest classifiers, while
        ``"crammer_singer"`` optimizes a joint objective over all classes.
        While `crammer_singer` is interesting from a theoretical perspective
        as it is consistent, it is seldom used in practice as it rarely leads
        to better accuracy and is more expensive to compute.
        If ``"crammer_singer"`` is chosen, the options loss, penalty and dual
        will be ignored.

    fit_intercept : boolean, optional (default=True)
        Whether to calculate the intercept for this model. If set
        to false, no intercept will be used in calculations
        (i.e. data is expected to be already centered).

    intercept_scaling : float, optional (default=1)
        When self.fit_intercept is True, instance vector x becomes
        ``[x, self.intercept_scaling]``,
        i.e. a "synthetic" feature with constant value equals to
        intercept_scaling is appended to the instance vector.
        The intercept becomes intercept_scaling * synthetic feature weight
        Note! the synthetic feature weight is subject to l1/l2 regularization
        as all other features.
        To lessen the effect of regularization on synthetic feature weight
        (and therefore on the intercept) intercept_scaling has to be increased.

    class_weight : {dict, 'balanced'}, optional
        Set the parameter C of class i to ``class_weight[i]*C`` for
        SVC. If not given, all classes are supposed to have
        weight one.
        The "balanced" mode uses the values of y to automatically adjust
        weights inversely proportional to class frequencies in the input data
        as ``n_samples / (n_classes * np.bincount(y))``

    verbose : int, (default=0)
        Enable verbose output. Note that this setting takes advantage of a
        per-process runtime setting in liblinear that, if enabled, may not work
        properly in a multithreaded context.

    random_state : int, RandomState instance or None, optional (default=None)
        The seed of the pseudo random number generator to use when shuffling
        the data for the dual coordinate descent (if ``dual=True``). When
        ``dual=False`` the underlying implementation of :class:`LinearSVC`
        is not random and ``random_state`` has no effect on the results. If
        int, random_state is the seed used by the random number generator; If
        RandomState instance, random_state is the random number generator; If
        None, the random number generator is the RandomState instance used by
        `np.random`.

    max_iter : int, (default=1000)
        The maximum number of iterations to be run.

    Attributes
    ----------
    coef_ : array, shape = [n_features] if n_classes == 2 else [n_classes, n_features]
        Weights assigned to the features (coefficients in the primal
        problem). This is only available in the case of a linear kernel.

        ``coef_`` is a readonly property derived from ``raw_coef_`` that
        follows the internal memory layout of liblinear.

    intercept_ : array, shape = [1] if n_classes == 2 else [n_classes]
        Constants in decision function.

    Examples
    --------
    >>> from sklearn.svm import LinearSVC
    >>> from sklearn.datasets import make_classification
    >>> X, y = make_classification(n_features=4, random_state=0)
    >>> clf = LinearSVC(random_state=0)
    >>> clf.fit(X, y)
    LinearSVC(C=1.0, class_weight=None, dual=True, fit_intercept=True,
         intercept_scaling=1, loss='squared_hinge', max_iter=1000,
         multi_class='ovr', penalty='l2', random_state=0, tol=0.0001,
         verbose=0)
    >>> print(clf.coef_)
    [[0.08551385 0.39414796 0.49847831 0.37513797]]
    >>> print(clf.intercept_)
    [0.28418066]
    >>> print(clf.predict([[0, 0, 0, 0]]))
    [1]

    Notes
    -----
    The underlying C implementation uses a random number generator to
    select features when fitting the model. It is thus not uncommon
    to have slightly different results for the same input data. If
    that happens, try with a smaller ``tol`` parameter.

    The underlying implementation, liblinear, uses a sparse internal
    representation for the data that will incur a memory copy.

    Predict output may not match that of standalone liblinear in certain
    cases. See :ref:`differences from liblinear <liblinear_differences>`
    in the narrative documentation.

    References
    ----------
    `LIBLINEAR: A Library for Large Linear Classification
    <http://www.csie.ntu.edu.tw/~cjlin/liblinear/>`__

    See also
    --------
    SVC
        Implementation of Support Vector Machine classifier using libsvm:
        the kernel can be non-linear but its SMO algorithm does not
        scale to large number of samples as LinearSVC does.

        Furthermore SVC multi-class mode is implemented using one
        vs one scheme while LinearSVC uses one vs the rest. It is
        possible to implement one vs the rest with SVC by using the
        :class:`sklearn.multiclass.OneVsRestClassifier` wrapper.

        Finally SVC can fit dense data without memory copy if the input
        is C-contiguous. Sparse data will still incur memory copy though.

    sklearn.linear_model.SGDClassifier
        SGDClassifier can optimize the same cost function as LinearSVC
        by adjusting the penalty and loss parameters. In addition it requires
        less memory, allows incremental (online) learning, and implements
        various loss functions and regularization regimes.

    """

    def __init__(self, penalty='l2', loss='squared_hinge', dual=True, tol=1e-4,
                 C=1.0, multi_class='ovr', fit_intercept=True,
                 intercept_scaling=1, class_weight=None, verbose=0,
                 random_state=None, max_iter=1000):
        self.dual = dual
        self.tol = tol
        self.C = C
        self.multi_class = multi_class
        self.fit_intercept = fit_intercept
        self.intercept_scaling = intercept_scaling
        self.class_weight = class_weight
        self.verbose = verbose
        self.random_state = random_state
        self.max_iter = max_iter
        self.penalty = penalty
        self.loss = loss

    def fit(self, X, y, sample_weight=None):
        """Fit the model according to the given training data.

        Parameters
        ----------
        X : {array-like, sparse matrix}, shape = [n_samples, n_features]
            Training vector, where n_samples in the number of samples and
            n_features is the number of features.

        y : array-like, shape = [n_samples]
            Target vector relative to X

        sample_weight : array-like, shape = [n_samples], optional
            Array of weights that are assigned to individual
            samples. If not provided,
            then each sample is given unit weight.

        Returns
        -------
        self : object
        """
        # FIXME Remove l1/l2 support in 1.0 -----------------------------------
        msg = ("loss='%s' has been deprecated in favor of "
               "loss='%s' as of 0.16. Backward compatibility"
               " for the loss='%s' will be removed in %s")

        if self.loss in ('l1', 'l2'):
            old_loss = self.loss
            self.loss = {'l1': 'hinge', 'l2': 'squared_hinge'}.get(self.loss)
            warnings.warn(msg % (old_loss, self.loss, old_loss, '1.0'),
                          DeprecationWarning)
        # ---------------------------------------------------------------------

        if self.C < 0:
            raise ValueError("Penalty term must be positive; got (C=%r)"
                             % self.C)

        X, y = check_X_y(X, y, accept_sparse='csr',
                         dtype=np.float64, order="C",
                         accept_large_sparse=False)
        check_classification_targets(y)
        self.classes_ = np.unique(y)

        self.coef_, self.intercept_, self.n_iter_ = _fit_liblinear(
            X, y, self.C, self.fit_intercept, self.intercept_scaling,
            self.class_weight, self.penalty, self.dual, self.verbose,
            self.max_iter, self.tol, self.random_state, self.multi_class,
            self.loss, sample_weight=sample_weight)

        if self.multi_class == "crammer_singer" and len(self.classes_) == 2:
            self.coef_ = (self.coef_[1] - self.coef_[0]).reshape(1, -1)
            if self.fit_intercept:
                intercept = self.intercept_[1] - self.intercept_[0]
                self.intercept_ = np.array([intercept])

        return self


class LinearSVR(LinearModel, RegressorMixin):
    """Linear Support Vector Regression.

    Similar to SVR with parameter kernel='linear', but implemented in terms of
    liblinear rather than libsvm, so it has more flexibility in the choice of
    penalties and loss functions and should scale better to large numbers of
    samples.

    This class supports both dense and sparse input.

    Read more in the :ref:`User Guide <svm_regression>`.

    Parameters
    ----------
    epsilon : float, optional (default=0.1)
        Epsilon parameter in the epsilon-insensitive loss function. Note
        that the value of this parameter depends on the scale of the target
        variable y. If unsure, set ``epsilon=0``.

    tol : float, optional (default=1e-4)
        Tolerance for stopping criteria.

    C : float, optional (default=1.0)
        Penalty parameter C of the error term. The penalty is a squared
        l2 penalty. The bigger this parameter, the less regularization is used.

    loss : string, optional (default='epsilon_insensitive')
        Specifies the loss function. The epsilon-insensitive loss
        (standard SVR) is the L1 loss, while the squared epsilon-insensitive
<<<<<<< HEAD
        loss ( 'squared_epsilon_insensitive') is the L2 loss.
=======
        loss ('squared_epsilon_insensitive') is the L2 loss.
>>>>>>> 0b0bd9b3

    fit_intercept : boolean, optional (default=True)
        Whether to calculate the intercept for this model. If set
        to false, no intercept will be used in calculations
        (i.e. data is expected to be already centered).

    intercept_scaling : float, optional (default=1)
        When self.fit_intercept is True, instance vector x becomes
        [x, self.intercept_scaling],
        i.e. a "synthetic" feature with constant value equals to
        intercept_scaling is appended to the instance vector.
        The intercept becomes intercept_scaling * synthetic feature weight
        Note! the synthetic feature weight is subject to l1/l2 regularization
        as all other features.
        To lessen the effect of regularization on synthetic feature weight
        (and therefore on the intercept) intercept_scaling has to be increased.

    dual : bool, (default=True)
        Select the algorithm to either solve the dual or primal
        optimization problem. Prefer dual=False when n_samples > n_features.

    verbose : int, (default=0)
        Enable verbose output. Note that this setting takes advantage of a
        per-process runtime setting in liblinear that, if enabled, may not work
        properly in a multithreaded context.

    random_state : int, RandomState instance or None, optional (default=None)
        The seed of the pseudo random number generator to use when shuffling
        the data.  If int, random_state is the seed used by the random number
        generator; If RandomState instance, random_state is the random number
        generator; If None, the random number generator is the RandomState
        instance used by `np.random`.

    max_iter : int, (default=1000)
        The maximum number of iterations to be run.

    Attributes
    ----------
    coef_ : array, shape = [n_features] if n_classes == 2 else [n_classes, n_features]
        Weights assigned to the features (coefficients in the primal
        problem). This is only available in the case of a linear kernel.

        `coef_` is a readonly property derived from `raw_coef_` that
        follows the internal memory layout of liblinear.

    intercept_ : array, shape = [1] if n_classes == 2 else [n_classes]
        Constants in decision function.

    Examples
    --------
    >>> from sklearn.svm import LinearSVR
    >>> from sklearn.datasets import make_regression
    >>> X, y = make_regression(n_features=4, random_state=0)
    >>> regr = LinearSVR(random_state=0)
    >>> regr.fit(X, y)
    LinearSVR(C=1.0, dual=True, epsilon=0.0, fit_intercept=True,
         intercept_scaling=1.0, loss='epsilon_insensitive', max_iter=1000,
         random_state=0, tol=0.0001, verbose=0)
    >>> print(regr.coef_)
    [16.35750999 26.91499923 42.30652207 60.47843124]
    >>> print(regr.intercept_)
    [-4.29756543]
    >>> print(regr.predict([[0, 0, 0, 0]]))
    [-4.29756543]

    See also
    --------
    LinearSVC
        Implementation of Support Vector Machine classifier using the
        same library as this class (liblinear).

    SVR
        Implementation of Support Vector Machine regression using libsvm:
        the kernel can be non-linear but its SMO algorithm does not
        scale to large number of samples as LinearSVC does.

    sklearn.linear_model.SGDRegressor
        SGDRegressor can optimize the same cost function as LinearSVR
        by adjusting the penalty and loss parameters. In addition it requires
        less memory, allows incremental (online) learning, and implements
        various loss functions and regularization regimes.
    """

    def __init__(self, epsilon=0.0, tol=1e-4, C=1.0,
                 loss='epsilon_insensitive', fit_intercept=True,
                 intercept_scaling=1., dual=True, verbose=0,
                 random_state=None, max_iter=1000):
        self.tol = tol
        self.C = C
        self.epsilon = epsilon
        self.fit_intercept = fit_intercept
        self.intercept_scaling = intercept_scaling
        self.verbose = verbose
        self.random_state = random_state
        self.max_iter = max_iter
        self.dual = dual
        self.loss = loss

    def fit(self, X, y, sample_weight=None):
        """Fit the model according to the given training data.

        Parameters
        ----------
        X : {array-like, sparse matrix}, shape = [n_samples, n_features]
            Training vector, where n_samples in the number of samples and
            n_features is the number of features.

        y : array-like, shape = [n_samples]
            Target vector relative to X

        sample_weight : array-like, shape = [n_samples], optional
            Array of weights that are assigned to individual
            samples. If not provided,
            then each sample is given unit weight.

        Returns
        -------
        self : object
        """
        # FIXME Remove l1/l2 support in 1.0 -----------------------------------
        msg = ("loss='%s' has been deprecated in favor of "
               "loss='%s' as of 0.16. Backward compatibility"
               " for the loss='%s' will be removed in %s")

        if self.loss in ('l1', 'l2'):
            old_loss = self.loss
            self.loss = {'l1': 'epsilon_insensitive',
                         'l2': 'squared_epsilon_insensitive'
                         }.get(self.loss)
            warnings.warn(msg % (old_loss, self.loss, old_loss, '1.0'),
                          DeprecationWarning)
        # ---------------------------------------------------------------------

        if self.C < 0:
            raise ValueError("Penalty term must be positive; got (C=%r)"
                             % self.C)

        X, y = check_X_y(X, y, accept_sparse='csr',
                         dtype=np.float64, order="C",
                         accept_large_sparse=False)
        penalty = 'l2'  # SVR only accepts l2 penalty
        self.coef_, self.intercept_, self.n_iter_ = _fit_liblinear(
            X, y, self.C, self.fit_intercept, self.intercept_scaling,
            None, penalty, self.dual, self.verbose,
            self.max_iter, self.tol, self.random_state, loss=self.loss,
            epsilon=self.epsilon, sample_weight=sample_weight)
        self.coef_ = self.coef_.ravel()

        return self


class SVC(BaseSVC):
    """C-Support Vector Classification.

    The implementation is based on libsvm. The fit time complexity
    is more than quadratic with the number of samples which makes it hard
    to scale to dataset with more than a couple of 10000 samples.

    The multiclass support is handled according to a one-vs-one scheme.

    For details on the precise mathematical formulation of the provided
    kernel functions and how `gamma`, `coef0` and `degree` affect each
    other, see the corresponding section in the narrative documentation:
    :ref:`svm_kernels`.

    Read more in the :ref:`User Guide <svm_classification>`.

    Parameters
    ----------
    C : float, optional (default=1.0)
        Penalty parameter C of the error term.

    kernel : string, optional (default='rbf')
        Specifies the kernel type to be used in the algorithm.
        It must be one of 'linear', 'poly', 'rbf', 'sigmoid', 'precomputed' or
        a callable.
        If none is given, 'rbf' will be used. If a callable is given it is
        used to pre-compute the kernel matrix from data matrices; that matrix
        should be an array of shape ``(n_samples, n_samples)``.

    degree : int, optional (default=3)
        Degree of the polynomial kernel function ('poly').
        Ignored by all other kernels.

    gamma : float, optional (default='auto')
        Kernel coefficient for 'rbf', 'poly' and 'sigmoid'.

        Current default is 'auto' which uses 1 / n_features,
        if ``gamma='scale'`` is passed then it uses 1 / (n_features * X.std())
        as value of gamma. The current default of gamma, 'auto', will change
        to 'scale' in version 0.22. 'auto_deprecated', a deprecated version of
        'auto' is used as a default indicating that no explicit value of gamma
        was passed.

    coef0 : float, optional (default=0.0)
        Independent term in kernel function.
        It is only significant in 'poly' and 'sigmoid'.

    shrinking : boolean, optional (default=True)
        Whether to use the shrinking heuristic.

    probability : boolean, optional (default=False)
        Whether to enable probability estimates. This must be enabled prior
        to calling `fit`, and will slow down that method.

    tol : float, optional (default=1e-3)
        Tolerance for stopping criterion.

    cache_size : float, optional
        Specify the size of the kernel cache (in MB).

    class_weight : {dict, 'balanced'}, optional
        Set the parameter C of class i to class_weight[i]*C for
        SVC. If not given, all classes are supposed to have
        weight one.
        The "balanced" mode uses the values of y to automatically adjust
        weights inversely proportional to class frequencies in the input data
        as ``n_samples / (n_classes * np.bincount(y))``

    verbose : bool, default: False
        Enable verbose output. Note that this setting takes advantage of a
        per-process runtime setting in libsvm that, if enabled, may not work
        properly in a multithreaded context.

    max_iter : int, optional (default=-1)
        Hard limit on iterations within solver, or -1 for no limit.

    decision_function_shape : 'ovo', 'ovr', default='ovr'
        Whether to return a one-vs-rest ('ovr') decision function of shape
        (n_samples, n_classes) as all other classifiers, or the original
        one-vs-one ('ovo') decision function of libsvm which has shape
        (n_samples, n_classes * (n_classes - 1) / 2). However, one-vs-one
        ('ovo') is always used as multi-class strategy.

        .. versionchanged:: 0.19
            decision_function_shape is 'ovr' by default.

        .. versionadded:: 0.17
           *decision_function_shape='ovr'* is recommended.

        .. versionchanged:: 0.17
           Deprecated *decision_function_shape='ovo' and None*.

    random_state : int, RandomState instance or None, optional (default=None)
        The seed of the pseudo random number generator used when shuffling
        the data for probability estimates. If int, random_state is the
        seed used by the random number generator; If RandomState instance,
        random_state is the random number generator; If None, the random
        number generator is the RandomState instance used by `np.random`.

    Attributes
    ----------
    support_ : array-like, shape = [n_SV]
        Indices of support vectors.

    support_vectors_ : array-like, shape = [n_SV, n_features]
        Support vectors.

    n_support_ : array-like, dtype=int32, shape = [n_class]
        Number of support vectors for each class.

    dual_coef_ : array, shape = [n_class-1, n_SV]
        Coefficients of the support vector in the decision function.
        For multiclass, coefficient for all 1-vs-1 classifiers.
        The layout of the coefficients in the multiclass case is somewhat
        non-trivial. See the section about multi-class classification in the
        SVM section of the User Guide for details.

    coef_ : array, shape = [n_class-1, n_features]
        Weights assigned to the features (coefficients in the primal
        problem). This is only available in the case of a linear kernel.

        `coef_` is a readonly property derived from `dual_coef_` and
        `support_vectors_`.

    intercept_ : array, shape = [n_class * (n_class-1) / 2]
        Constants in decision function.

    Examples
    --------
    >>> import numpy as np
    >>> X = np.array([[-1, -1], [-2, -1], [1, 1], [2, 1]])
    >>> y = np.array([1, 1, 2, 2])
    >>> from sklearn.svm import SVC
    >>> clf = SVC(gamma='auto')
    >>> clf.fit(X, y) #doctest: +NORMALIZE_WHITESPACE
    SVC(C=1.0, cache_size=200, class_weight=None, coef0=0.0,
        decision_function_shape='ovr', degree=3, gamma='auto', kernel='rbf',
        max_iter=-1, probability=False, random_state=None, shrinking=True,
        tol=0.001, verbose=False)
    >>> print(clf.predict([[-0.8, -1]]))
    [1]

    See also
    --------
    SVR
        Support Vector Machine for Regression implemented using libsvm.

    LinearSVC
        Scalable Linear Support Vector Machine for classification
        implemented using liblinear. Check the See also section of
        LinearSVC for more comparison element.

    """

    _impl = 'c_svc'

    def __init__(self, C=1.0, kernel='rbf', degree=3, gamma='auto_deprecated',
                 coef0=0.0, shrinking=True, probability=False,
                 tol=1e-3, cache_size=200, class_weight=None,
                 verbose=False, max_iter=-1, decision_function_shape='ovr',
                 random_state=None):

        super(SVC, self).__init__(
            kernel=kernel, degree=degree, gamma=gamma,
            coef0=coef0, tol=tol, C=C, nu=0., shrinking=shrinking,
            probability=probability, cache_size=cache_size,
            class_weight=class_weight, verbose=verbose, max_iter=max_iter,
            decision_function_shape=decision_function_shape,
            random_state=random_state)


class NuSVC(BaseSVC):
    """Nu-Support Vector Classification.

    Similar to SVC but uses a parameter to control the number of support
    vectors.

    The implementation is based on libsvm.

    Read more in the :ref:`User Guide <svm_classification>`.

    Parameters
    ----------
    nu : float, optional (default=0.5)
        An upper bound on the fraction of training errors and a lower
        bound of the fraction of support vectors. Should be in the
        interval (0, 1].

    kernel : string, optional (default='rbf')
         Specifies the kernel type to be used in the algorithm.
         It must be one of 'linear', 'poly', 'rbf', 'sigmoid', 'precomputed' or
         a callable.
         If none is given, 'rbf' will be used. If a callable is given it is
         used to precompute the kernel matrix.

    degree : int, optional (default=3)
        Degree of the polynomial kernel function ('poly').
        Ignored by all other kernels.

    gamma : float, optional (default='auto')
        Kernel coefficient for 'rbf', 'poly' and 'sigmoid'.

        Current default is 'auto' which uses 1 / n_features,
        if ``gamma='scale'`` is passed then it uses 1 / (n_features * X.std())
        as value of gamma. The current default of gamma, 'auto', will change
        to 'scale' in version 0.22. 'auto_deprecated', a deprecated version of
        'auto' is used as a default indicating that no explicit value of gamma
        was passed.

    coef0 : float, optional (default=0.0)
        Independent term in kernel function.
        It is only significant in 'poly' and 'sigmoid'.

    shrinking : boolean, optional (default=True)
        Whether to use the shrinking heuristic.

    probability : boolean, optional (default=False)
        Whether to enable probability estimates. This must be enabled prior
        to calling `fit`, and will slow down that method.

    tol : float, optional (default=1e-3)
        Tolerance for stopping criterion.

    cache_size : float, optional
        Specify the size of the kernel cache (in MB).

    class_weight : {dict, 'balanced'}, optional
        Set the parameter C of class i to class_weight[i]*C for
        SVC. If not given, all classes are supposed to have
        weight one. The "balanced" mode uses the values of y to automatically
        adjust weights inversely proportional to class frequencies as
        ``n_samples / (n_classes * np.bincount(y))``

    verbose : bool, default: False
        Enable verbose output. Note that this setting takes advantage of a
        per-process runtime setting in libsvm that, if enabled, may not work
        properly in a multithreaded context.

    max_iter : int, optional (default=-1)
        Hard limit on iterations within solver, or -1 for no limit.

    decision_function_shape : 'ovo', 'ovr', default='ovr'
        Whether to return a one-vs-rest ('ovr') decision function of shape
        (n_samples, n_classes) as all other classifiers, or the original
        one-vs-one ('ovo') decision function of libsvm which has shape
        (n_samples, n_classes * (n_classes - 1) / 2).

        .. versionchanged:: 0.19
            decision_function_shape is 'ovr' by default.

        .. versionadded:: 0.17
           *decision_function_shape='ovr'* is recommended.

        .. versionchanged:: 0.17
           Deprecated *decision_function_shape='ovo' and None*.

    random_state : int, RandomState instance or None, optional (default=None)
        The seed of the pseudo random number generator used when shuffling
        the data for probability estimates. If int, random_state is the seed
        used by the random number generator; If RandomState instance,
        random_state is the random number generator; If None, the random
        number generator is the RandomState instance used by `np.random`.

    Attributes
    ----------
    support_ : array-like, shape = [n_SV]
        Indices of support vectors.

    support_vectors_ : array-like, shape = [n_SV, n_features]
        Support vectors.

    n_support_ : array-like, dtype=int32, shape = [n_class]
        Number of support vectors for each class.

    dual_coef_ : array, shape = [n_class-1, n_SV]
        Coefficients of the support vector in the decision function.
        For multiclass, coefficient for all 1-vs-1 classifiers.
        The layout of the coefficients in the multiclass case is somewhat
        non-trivial. See the section about multi-class classification in
        the SVM section of the User Guide for details.

    coef_ : array, shape = [n_class-1, n_features]
        Weights assigned to the features (coefficients in the primal
        problem). This is only available in the case of a linear kernel.

        `coef_` is readonly property derived from `dual_coef_` and
        `support_vectors_`.

    intercept_ : array, shape = [n_class * (n_class-1) / 2]
        Constants in decision function.

    Examples
    --------
    >>> import numpy as np
    >>> X = np.array([[-1, -1], [-2, -1], [1, 1], [2, 1]])
    >>> y = np.array([1, 1, 2, 2])
    >>> from sklearn.svm import NuSVC
    >>> clf = NuSVC(gamma='scale')
    >>> clf.fit(X, y) #doctest: +NORMALIZE_WHITESPACE
    NuSVC(cache_size=200, class_weight=None, coef0=0.0,
          decision_function_shape='ovr', degree=3, gamma='scale', kernel='rbf',
          max_iter=-1, nu=0.5, probability=False, random_state=None,
          shrinking=True, tol=0.001, verbose=False)
    >>> print(clf.predict([[-0.8, -1]]))
    [1]

    See also
    --------
    SVC
        Support Vector Machine for classification using libsvm.

    LinearSVC
        Scalable linear Support Vector Machine for classification using
        liblinear.
    """

    _impl = 'nu_svc'

    def __init__(self, nu=0.5, kernel='rbf', degree=3, gamma='auto_deprecated',
                 coef0=0.0, shrinking=True, probability=False, tol=1e-3,
                 cache_size=200, class_weight=None, verbose=False, max_iter=-1,
                 decision_function_shape='ovr', random_state=None):

        super(NuSVC, self).__init__(
            kernel=kernel, degree=degree, gamma=gamma,
            coef0=coef0, tol=tol, C=0., nu=nu, shrinking=shrinking,
            probability=probability, cache_size=cache_size,
            class_weight=class_weight, verbose=verbose, max_iter=max_iter,
            decision_function_shape=decision_function_shape,
            random_state=random_state)


class SVR(BaseLibSVM, RegressorMixin):
    """Epsilon-Support Vector Regression.

    The free parameters in the model are C and epsilon.

    The implementation is based on libsvm.

    Read more in the :ref:`User Guide <svm_regression>`.

    Parameters
    ----------
    kernel : string, optional (default='rbf')
         Specifies the kernel type to be used in the algorithm.
         It must be one of 'linear', 'poly', 'rbf', 'sigmoid', 'precomputed' or
         a callable.
         If none is given, 'rbf' will be used. If a callable is given it is
         used to precompute the kernel matrix.

    degree : int, optional (default=3)
        Degree of the polynomial kernel function ('poly').
        Ignored by all other kernels.

    gamma : float, optional (default='auto')
        Kernel coefficient for 'rbf', 'poly' and 'sigmoid'.

        Current default is 'auto' which uses 1 / n_features,
        if ``gamma='scale'`` is passed then it uses 1 / (n_features * X.std())
        as value of gamma. The current default of gamma, 'auto', will change
        to 'scale' in version 0.22. 'auto_deprecated', a deprecated version of
        'auto' is used as a default indicating that no explicit value of gamma
        was passed.

    coef0 : float, optional (default=0.0)
        Independent term in kernel function.
        It is only significant in 'poly' and 'sigmoid'.

    tol : float, optional (default=1e-3)
        Tolerance for stopping criterion.

    C : float, optional (default=1.0)
        Penalty parameter C of the error term.

    epsilon : float, optional (default=0.1)
         Epsilon in the epsilon-SVR model. It specifies the epsilon-tube
         within which no penalty is associated in the training loss function
         with points predicted within a distance epsilon from the actual
         value.

    shrinking : boolean, optional (default=True)
        Whether to use the shrinking heuristic.

    cache_size : float, optional
        Specify the size of the kernel cache (in MB).

    verbose : bool, default: False
        Enable verbose output. Note that this setting takes advantage of a
        per-process runtime setting in libsvm that, if enabled, may not work
        properly in a multithreaded context.

    max_iter : int, optional (default=-1)
        Hard limit on iterations within solver, or -1 for no limit.

    Attributes
    ----------
    support_ : array-like, shape = [n_SV]
        Indices of support vectors.

    support_vectors_ : array-like, shape = [nSV, n_features]
        Support vectors.

    dual_coef_ : array, shape = [1, n_SV]
        Coefficients of the support vector in the decision function.

    coef_ : array, shape = [1, n_features]
        Weights assigned to the features (coefficients in the primal
        problem). This is only available in the case of a linear kernel.

        `coef_` is readonly property derived from `dual_coef_` and
        `support_vectors_`.

    intercept_ : array, shape = [1]
        Constants in decision function.

    sample_weight : array-like, shape = [n_samples]
            Individual weights for each sample

    Examples
    --------
    >>> from sklearn.svm import SVR
    >>> import numpy as np
    >>> n_samples, n_features = 10, 5
    >>> np.random.seed(0)
    >>> y = np.random.randn(n_samples)
    >>> X = np.random.randn(n_samples, n_features)
    >>> clf = SVR(gamma='scale', C=1.0, epsilon=0.2)
    >>> clf.fit(X, y) #doctest: +NORMALIZE_WHITESPACE
    SVR(C=1.0, cache_size=200, coef0=0.0, degree=3, epsilon=0.2, gamma='scale',
        kernel='rbf', max_iter=-1, shrinking=True, tol=0.001, verbose=False)

    See also
    --------
    NuSVR
        Support Vector Machine for regression implemented using libsvm
        using a parameter to control the number of support vectors.

    LinearSVR
        Scalable Linear Support Vector Machine for regression
        implemented using liblinear.
    """

    _impl = 'epsilon_svr'

    def __init__(self, kernel='rbf', degree=3, gamma='auto_deprecated',
                 coef0=0.0, tol=1e-3, C=1.0, epsilon=0.1, shrinking=True,
                 cache_size=200, verbose=False, max_iter=-1):

        super(SVR, self).__init__(
            kernel=kernel, degree=degree, gamma=gamma,
            coef0=coef0, tol=tol, C=C, nu=0., epsilon=epsilon, verbose=verbose,
            shrinking=shrinking, probability=False, cache_size=cache_size,
            class_weight=None, max_iter=max_iter, random_state=None)


class NuSVR(BaseLibSVM, RegressorMixin):
    """Nu Support Vector Regression.

    Similar to NuSVC, for regression, uses a parameter nu to control
    the number of support vectors. However, unlike NuSVC, where nu
    replaces C, here nu replaces the parameter epsilon of epsilon-SVR.

    The implementation is based on libsvm.

    Read more in the :ref:`User Guide <svm_regression>`.

    Parameters
    ----------
    nu : float, optional
        An upper bound on the fraction of training errors and a lower bound of
        the fraction of support vectors. Should be in the interval (0, 1].  By
        default 0.5 will be taken.

    C : float, optional (default=1.0)
        Penalty parameter C of the error term.

    kernel : string, optional (default='rbf')
         Specifies the kernel type to be used in the algorithm.
         It must be one of 'linear', 'poly', 'rbf', 'sigmoid', 'precomputed' or
         a callable.
         If none is given, 'rbf' will be used. If a callable is given it is
         used to precompute the kernel matrix.

    degree : int, optional (default=3)
        Degree of the polynomial kernel function ('poly').
        Ignored by all other kernels.

    gamma : float, optional (default='auto')
        Kernel coefficient for 'rbf', 'poly' and 'sigmoid'.

        Current default is 'auto' which uses 1 / n_features,
        if ``gamma='scale'`` is passed then it uses 1 / (n_features * X.std())
        as value of gamma. The current default of gamma, 'auto', will change
        to 'scale' in version 0.22. 'auto_deprecated', a deprecated version of
        'auto' is used as a default indicating that no explicit value of gamma
        was passed.

    coef0 : float, optional (default=0.0)
        Independent term in kernel function.
        It is only significant in 'poly' and 'sigmoid'.

    shrinking : boolean, optional (default=True)
        Whether to use the shrinking heuristic.

    tol : float, optional (default=1e-3)
        Tolerance for stopping criterion.

    cache_size : float, optional
        Specify the size of the kernel cache (in MB).

    verbose : bool, default: False
        Enable verbose output. Note that this setting takes advantage of a
        per-process runtime setting in libsvm that, if enabled, may not work
        properly in a multithreaded context.

    max_iter : int, optional (default=-1)
        Hard limit on iterations within solver, or -1 for no limit.

    Attributes
    ----------
    support_ : array-like, shape = [n_SV]
        Indices of support vectors.

    support_vectors_ : array-like, shape = [nSV, n_features]
        Support vectors.

    dual_coef_ : array, shape = [1, n_SV]
        Coefficients of the support vector in the decision function.

    coef_ : array, shape = [1, n_features]
        Weights assigned to the features (coefficients in the primal
        problem). This is only available in the case of a linear kernel.

        `coef_` is readonly property derived from `dual_coef_` and
        `support_vectors_`.

    intercept_ : array, shape = [1]
        Constants in decision function.

    Examples
    --------
    >>> from sklearn.svm import NuSVR
    >>> import numpy as np
    >>> n_samples, n_features = 10, 5
    >>> np.random.seed(0)
    >>> y = np.random.randn(n_samples)
    >>> X = np.random.randn(n_samples, n_features)
    >>> clf = NuSVR(gamma='scale', C=1.0, nu=0.1)
    >>> clf.fit(X, y)  #doctest: +NORMALIZE_WHITESPACE
    NuSVR(C=1.0, cache_size=200, coef0=0.0, degree=3, gamma='scale',
          kernel='rbf', max_iter=-1, nu=0.1, shrinking=True, tol=0.001,
          verbose=False)

    See also
    --------
    NuSVC
        Support Vector Machine for classification implemented with libsvm
        with a parameter to control the number of support vectors.

    SVR
        epsilon Support Vector Machine for regression implemented with libsvm.
    """

    _impl = 'nu_svr'

    def __init__(self, nu=0.5, C=1.0, kernel='rbf', degree=3,
                 gamma='auto_deprecated', coef0=0.0, shrinking=True,
                 tol=1e-3, cache_size=200, verbose=False, max_iter=-1):

        super(NuSVR, self).__init__(
            kernel=kernel, degree=degree, gamma=gamma, coef0=coef0,
            tol=tol, C=C, nu=nu, epsilon=0., shrinking=shrinking,
            probability=False, cache_size=cache_size, class_weight=None,
            verbose=verbose, max_iter=max_iter, random_state=None)


class OneClassSVM(BaseLibSVM, OutlierMixin):
    """Unsupervised Outlier Detection.

    Estimate the support of a high-dimensional distribution.

    The implementation is based on libsvm.

    Read more in the :ref:`User Guide <svm_outlier_detection>`.

    Parameters
    ----------
    kernel : string, optional (default='rbf')
         Specifies the kernel type to be used in the algorithm.
         It must be one of 'linear', 'poly', 'rbf', 'sigmoid', 'precomputed' or
         a callable.
         If none is given, 'rbf' will be used. If a callable is given it is
         used to precompute the kernel matrix.

    degree : int, optional (default=3)
        Degree of the polynomial kernel function ('poly').
        Ignored by all other kernels.

    gamma : float, optional (default='auto')
        Kernel coefficient for 'rbf', 'poly' and 'sigmoid'.

        Current default is 'auto' which uses 1 / n_features,
        if ``gamma='scale'`` is passed then it uses 1 / (n_features * X.std())
        as value of gamma. The current default of gamma, 'auto', will change
        to 'scale' in version 0.22. 'auto_deprecated', a deprecated version of
        'auto' is used as a default indicating that no explicit value of gamma
        was passed.

    coef0 : float, optional (default=0.0)
        Independent term in kernel function.
        It is only significant in 'poly' and 'sigmoid'.

    tol : float, optional
        Tolerance for stopping criterion.

    nu : float, optional
        An upper bound on the fraction of training
        errors and a lower bound of the fraction of support
        vectors. Should be in the interval (0, 1]. By default 0.5
        will be taken.

    shrinking : boolean, optional
        Whether to use the shrinking heuristic.

    cache_size : float, optional
        Specify the size of the kernel cache (in MB).

    verbose : bool, default: False
        Enable verbose output. Note that this setting takes advantage of a
        per-process runtime setting in libsvm that, if enabled, may not work
        properly in a multithreaded context.

    max_iter : int, optional (default=-1)
        Hard limit on iterations within solver, or -1 for no limit.

    random_state : int, RandomState instance or None, optional (default=None)
        Ignored.

        .. deprecated:: 0.20
           ``random_state`` has been deprecated in 0.20 and will be removed in
           0.22.

    Attributes
    ----------
    support_ : array-like, shape = [n_SV]
        Indices of support vectors.

    support_vectors_ : array-like, shape = [nSV, n_features]
        Support vectors.

    dual_coef_ : array, shape = [1, n_SV]
        Coefficients of the support vectors in the decision function.

    coef_ : array, shape = [1, n_features]
        Weights assigned to the features (coefficients in the primal
        problem). This is only available in the case of a linear kernel.

        `coef_` is readonly property derived from `dual_coef_` and
        `support_vectors_`

    intercept_ : array, shape = [1,]
        Constant in the decision function.

    offset_ : float
        Offset used to define the decision function from the raw scores.
        We have the relation: decision_function = score_samples - `offset_`.
        The offset is the opposite of `intercept_` and is provided for
        consistency with other outlier detection algorithms.

    """

    _impl = 'one_class'

    def __init__(self, kernel='rbf', degree=3, gamma='auto_deprecated',
                 coef0=0.0, tol=1e-3, nu=0.5, shrinking=True, cache_size=200,
                 verbose=False, max_iter=-1, random_state=None):

        super(OneClassSVM, self).__init__(
            kernel, degree, gamma, coef0, tol, 0., nu, 0.,
            shrinking, False, cache_size, None, verbose, max_iter,
            random_state)

    def fit(self, X, y=None, sample_weight=None, **params):
        """
        Detects the soft boundary of the set of samples X.

        Parameters
        ----------
        X : {array-like, sparse matrix}, shape (n_samples, n_features)
            Set of samples, where n_samples is the number of samples and
            n_features is the number of features.

        sample_weight : array-like, shape (n_samples,)
            Per-sample weights. Rescale C per sample. Higher weights
            force the classifier to put more emphasis on these points.

        Returns
        -------
        self : object

        Notes
        -----
        If X is not a C-ordered contiguous array it is copied.

        """

        if self.random_state is not None:
            warnings.warn("The random_state parameter is deprecated and will"
                          " be removed in version 0.22.", DeprecationWarning)

        super(OneClassSVM, self).fit(X, np.ones(_num_samples(X)),
                                     sample_weight=sample_weight, **params)
        self.offset_ = -self._intercept_
        return self

    def decision_function(self, X):
        """Signed distance to the separating hyperplane.

        Signed distance is positive for an inlier and negative for an outlier.

        Parameters
        ----------
        X : array-like, shape (n_samples, n_features)

        Returns
        -------
        dec : array-like, shape (n_samples,)
            Returns the decision function of the samples.
        """
        dec = self._decision_function(X).ravel()
        return dec

    def score_samples(self, X):
        """Raw scoring function of the samples.

        Parameters
        ----------
        X : array-like, shape (n_samples, n_features)

        Returns
        -------
        score_samples : array-like, shape (n_samples,)
            Returns the (unshifted) scoring function of the samples.
        """
        return self.decision_function(X) + self.offset_

    def predict(self, X):
        """
        Perform classification on samples in X.

        For an one-class model, +1 or -1 is returned.

        Parameters
        ----------
        X : {array-like, sparse matrix}, shape (n_samples, n_features)
            For kernel="precomputed", the expected shape of X is
            [n_samples_test, n_samples_train]

        Returns
        -------
        y_pred : array, shape (n_samples,)
            Class labels for samples in X.
        """
        y = super(OneClassSVM, self).predict(X)
        return np.asarray(y, dtype=np.intp)<|MERGE_RESOLUTION|>--- conflicted
+++ resolved
@@ -275,11 +275,7 @@
     loss : string, optional (default='epsilon_insensitive')
         Specifies the loss function. The epsilon-insensitive loss
         (standard SVR) is the L1 loss, while the squared epsilon-insensitive
-<<<<<<< HEAD
-        loss ( 'squared_epsilon_insensitive') is the L2 loss.
-=======
         loss ('squared_epsilon_insensitive') is the L2 loss.
->>>>>>> 0b0bd9b3
 
     fit_intercept : boolean, optional (default=True)
         Whether to calculate the intercept for this model. If set
