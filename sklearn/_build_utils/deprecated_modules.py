--- conflicted
+++ resolved
@@ -86,7 +86,6 @@
      'set_verbosity_wrap'),
     ('_liblinear', 'sklearn.svm.liblinear', 'sklearn.svm', 'train_wrap'),
 
-<<<<<<< HEAD
     ('_bicluster', 'sklearn.metrics.cluster.bicluster',
      'sklearn.metrics.cluster', 'consensus_score'),
     ('_supervised', 'sklearn.metrics.cluster.supervised',
@@ -106,7 +105,7 @@
     ('_pairwise_fast', 'sklearn.metrics.pairwise_fast', 'sklearn.metrics',
      'np'),
     ('_scorer', 'sklearn.metrics.scorer', 'sklearn.metrics', 'get_scorer'),
-=======
+
     ('_partial_dependence', 'sklearn.inspection.partial_dependence',
      'sklearn.inspection', 'partial_dependence'),
     ('_permutation_importance', 'sklearn.inspection.permutation_importance',
@@ -140,7 +139,6 @@
      'DTYPE'),
     ('_unsupervised', 'sklearn.neighbors.unsupervised', 'sklearn.neighbors',
      'NearestNeighbors'),
->>>>>>> f86e852c
 
     ('_isomap', 'sklearn.manifold.isomap', 'sklearn.manifold', 'Isomap'),
     ('_locally_linear', 'sklearn.manifold.locally_linear', 'sklearn.manifold',
